//===- tco.cpp - Tilikum Crossing Opt ---------------------------*- C++ -*-===//
//
// Part of the LLVM Project, under the Apache License v2.0 with LLVM Exceptions.
// See https://llvm.org/LICENSE.txt for license information.
// SPDX-License-Identifier: Apache-2.0 WITH LLVM-exception
//
//===----------------------------------------------------------------------===//
//
// This is to be like LLVM's opt program, only for FIR.  Such a program is
// required for roundtrip testing, etc.
//
//===----------------------------------------------------------------------===//

#include "flang/Optimizer/CodeGen/CodeGen.h"
#include "flang/Optimizer/Dialect/FIRDialect.h"
#include "flang/Optimizer/Support/InternalNames.h"
#include "flang/Optimizer/Support/KindMapping.h"
#include "flang/Optimizer/Transforms/Passes.h"
#include "flang/Optimizer/Transforms/StdConverter.h"
#include "mlir/Conversion/LoopToStandard/ConvertLoopToStandard.h"
#include "mlir/IR/MLIRContext.h"
#include "mlir/IR/Module.h"
#include "mlir/InitAllDialects.h"
#include "mlir/Parser.h"
#include "mlir/Pass/Pass.h"
#include "mlir/Pass/PassManager.h"
#include "mlir/Transforms/Passes.h"
#include "llvm/Support/CommandLine.h"
#include "llvm/Support/ErrorOr.h"
#include "llvm/Support/InitLLVM.h"
#include "llvm/Support/MemoryBuffer.h"
#include "llvm/Support/SourceMgr.h"
#include "llvm/Support/ToolOutputFile.h"
#include "llvm/Support/raw_ostream.h"

using namespace llvm;

static cl::opt<std::string>
    inputFilename(cl::Positional, cl::desc("<input file>"), cl::init("-"));

static cl::opt<std::string> outputFilename("o",
                                           cl::desc("Specify output filename"),
                                           cl::value_desc("filename"),
                                           cl::init("-"));

static cl::opt<bool> emitFir("emit-fir",
                             cl::desc("Parse and pretty-print the input"),
                             cl::init(false));

static void printModuleBody(mlir::ModuleOp mod, raw_ostream &output) {
  for (auto &op : mod.getBody()->without_terminator())
<<<<<<< HEAD
    output << op;
  output << "\n";
=======
    output << op << '\n';
>>>>>>> 8b6ae10a
}

// compile a .fir file
static int compileFIR() {
  // check that there is a file to load
  ErrorOr<std::unique_ptr<MemoryBuffer>> fileOrErr =
      MemoryBuffer::getFileOrSTDIN(inputFilename);

  if (std::error_code EC = fileOrErr.getError()) {
    errs() << "Could not open file: " << EC.message() << '\n';
    return 1;
  }

  // load the file into a module
  SourceMgr sourceMgr;
  sourceMgr.AddNewSourceBuffer(std::move(*fileOrErr), SMLoc());
  auto context = std::make_unique<mlir::MLIRContext>();
  auto owningRef = mlir::parseSourceFile(sourceMgr, context.get());

  if (!owningRef) {
    errs() << "Error can't load file " << inputFilename << '\n';
    return 2;
  }
  if (mlir::failed(owningRef->verify())) {
    errs() << "Error verifying FIR module\n";
    return 4;
  }

  std::error_code ec;
  ToolOutputFile out(outputFilename, ec, sys::fs::OF_None);

  // run passes
  fir::NameUniquer uniquer;
  fir::KindMapping kindMap{context.get()};
  mlir::PassManager pm{context.get()};
  mlir::applyPassManagerCLOptions(pm);
  if (emitFir) {
    // parse the input and pretty-print it back out
    // -emit-fir intentionally disables all the passes
  } else {
    // add all the passes
    // the user can disable them individually
    pm.addPass(fir::createMemToRegPass());
    pm.addPass(fir::createCSEPass());
    // convert fir dialect to affine
    pm.addPass(fir::createPromoteToAffinePass());
    // convert fir dialect to loop
    pm.addPass(fir::createLowerToLoopPass());
    pm.addPass(fir::createFIRToStdPass(kindMap));
    // convert loop dialect to standard
    pm.addPass(mlir::createLowerToCFGPass());
    pm.addPass(fir::createFIRToLLVMPass(uniquer));
    pm.addPass(fir::createLLVMDialectToLLVMPass(out.os()));
  }

  // run the pass manager
  if (mlir::succeeded(pm.run(*owningRef))) {
    // passes ran successfully, so keep the output
    if (emitFir)
      printModuleBody(*owningRef, out.os());
    out.keep();
    return 0;
  }

  // pass manager failed
  printModuleBody(*owningRef, errs());
  errs() << "\n\nFAILED: " << inputFilename << '\n';
  return 8;
}

int main(int argc, char **argv) {
  mlir::registerAllDialects();
  fir::registerFIR();
  fir::registerFIRPasses();
  [[maybe_unused]] InitLLVM y(argc, argv);
  mlir::registerPassManagerCLOptions();
  mlir::PassPipelineCLParser passPipe("", "Compiler passes to run");
  cl::ParseCommandLineOptions(argc, argv, "Tilikum Crossing Optimizer\n");
  return compileFIR();
}<|MERGE_RESOLUTION|>--- conflicted
+++ resolved
@@ -49,12 +49,7 @@
 
 static void printModuleBody(mlir::ModuleOp mod, raw_ostream &output) {
   for (auto &op : mod.getBody()->without_terminator())
-<<<<<<< HEAD
-    output << op;
-  output << "\n";
-=======
     output << op << '\n';
->>>>>>> 8b6ae10a
 }
 
 // compile a .fir file
