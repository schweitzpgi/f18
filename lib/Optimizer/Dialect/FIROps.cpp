--- conflicted
+++ resolved
@@ -1109,15 +1109,9 @@
                                llvm::ArrayRef<mlir::NamedAttribute> attrs) {
   if (auto f = module.lookupSymbol<mlir::FuncOp>(name))
     return f;
-<<<<<<< HEAD
-  mlir::OpBuilder modBuilder(module.getBodyRegion());
-  // Insert new function at the end of the current module.
-  modBuilder.setInsertionPoint(modBuilder.getInsertionBlock()->getTerminator());
-=======
   auto &region = module.getBodyRegion();
   mlir::OpBuilder modBuilder(region);
   modBuilder.setInsertionPoint(&region.front(), --region.front().end());
->>>>>>> 9d9581fe
   return modBuilder.create<mlir::FuncOp>(loc, name, type, attrs);
 }
 
