// Copyright (c) 2019, NVIDIA CORPORATION.  All rights reserved.
//
// Licensed under the Apache License, Version 2.0 (the "License");
// you may not use this file except in compliance with the License.
// You may obtain a copy of the License at
//
//     http://www.apache.org/licenses/LICENSE-2.0
//
// Unless required by applicable law or agreed to in writing, software
// distributed under the License is distributed on an "AS IS" BASIS,
// WITHOUT WARRANTIES OR CONDITIONS OF ANY KIND, either express or implied.
// See the License for the specific language governing permissions and
// limitations under the License.

#include "constant.h"
#include "expression.h"
#include "shape.h"
#include "type.h"
#include <string>

namespace Fortran::evaluate {

std::size_t TotalElementCount(const ConstantSubscripts &shape) {
  std::size_t size{1};
  for (auto dim : shape) {
    CHECK(dim >= 0);
    size *= dim;
  }
  return size;
}

<<<<<<< HEAD
bool IncrementSubscripts(ConstantSubscripts &indices,
    const ConstantSubscripts &shape, const ConstantSubscripts &lbound,
    const std::vector<int> *dimOrder) {
  int rank{GetRank(shape)};
=======
ConstantBounds::ConstantBounds(const ConstantSubscripts &shape)
  : shape_(shape), lbounds_(shape_.size(), 1) {}

ConstantBounds::ConstantBounds(ConstantSubscripts &&shape)
  : shape_(std::move(shape)), lbounds_(shape_.size(), 1) {}

ConstantBounds::~ConstantBounds() = default;

void ConstantBounds::set_lbounds(ConstantSubscripts &&lb) {
  CHECK(lb.size() == shape_.size());
  lbounds_ = std::move(lb);
}

Constant<SubscriptInteger> ConstantBounds::SHAPE() const {
  return AsConstantShape(shape_);
}

ConstantSubscript ConstantBounds::SubscriptsToOffset(
    const ConstantSubscripts &index) const {
  CHECK(GetRank(index) == GetRank(shape_));
  ConstantSubscript stride{1}, offset{0};
  int dim{0};
  for (auto j : index) {
    auto lb{lbounds_[dim]};
    auto extent{shape_[dim++]};
    CHECK(j >= lb && j < lb + extent);
    offset += stride * (j - lb);
    stride *= extent;
  }
  return offset;
}

bool ConstantBounds::IncrementSubscripts(ConstantSubscripts &indices) const {
  int rank{GetRank(shape_)};
>>>>>>> e980d641
  CHECK(GetRank(indices) == rank);
  CHECK(GetRank(lbound) == rank);
  CHECK(!dimOrder || static_cast<int>(dimOrder->size()) == rank);
  for (int j{0}; j < rank; ++j) {
<<<<<<< HEAD
    auto lb{lbound[j]};
    ConstantSubscript k{dimOrder ? (*dimOrder)[j] : j};
    CHECK(indices[k] >= lb);
    if (++indices[k] < lb + shape[k]) {
      return true;
    } else {
      CHECK(indices[k] == shape[k] + lb);
      indices[k] = lb;
=======
    auto lb{lbounds_[j]};
    CHECK(indices[j] >= lb);
    if (++indices[j] < lb + shape_[j]) {
      return true;
    } else {
      CHECK(indices[j] == lb + shape_[j]);
      indices[j] = lb;
>>>>>>> e980d641
    }
  }
  return false;  // all done
}

std::optional<std::vector<int>> ValidateDimensionOrder(
    int rank, const std::vector<int> &order) {
  std::vector<int> dimOrder(rank);
  if (static_cast<int>(order.size()) == rank) {
    std::bitset<common::maxRank> seenDimensions;
    for (int j{0}; j < rank; ++j) {
      int dim{order[j]};
      if (dim < 1 || dim > rank || seenDimensions.test(dim - 1)) {
        return std::nullopt;
      }
      dimOrder[dim - 1] = j;
      seenDimensions.set(dim - 1);
    }
    return dimOrder;
  } else {
    return std::nullopt;
  }
}

bool IsValidShape(const ConstantSubscripts &shape) {
  for (ConstantSubscript extent : shape) {
    if (extent < 0) {
      return false;
    }
  }
  return shape.size() <= common::maxRank;
}

template<typename RESULT, typename ELEMENT>
ConstantBase<RESULT, ELEMENT>::ConstantBase(
    std::vector<Element> &&x, ConstantSubscripts &&sh, Result res)
  : ConstantBounds(std::move(sh)), result_{res}, values_(std::move(x)) {
  CHECK(size() == TotalElementCount(shape()));
}

template<typename RESULT, typename ELEMENT>
ConstantBase<RESULT, ELEMENT>::~ConstantBase() {}

template<typename RESULT, typename ELEMENT>
bool ConstantBase<RESULT, ELEMENT>::operator==(const ConstantBase &that) const {
  return shape() == that.shape() && values_ == that.values_;
}

template<typename RESULT, typename ELEMENT>
auto ConstantBase<RESULT, ELEMENT>::Reshape(
    const ConstantSubscripts &dims) const -> std::vector<Element> {
  std::size_t n{TotalElementCount(dims)};
  CHECK(!empty() || n == 0);
  std::vector<Element> elements;
  auto iter{values().cbegin()};
  while (n-- > 0) {
    elements.push_back(*iter);
    if (++iter == values().cend()) {
      iter = values().cbegin();
    }
  }
  return elements;
}

template<typename RESULT, typename ELEMENT>
std::size_t ConstantBase<RESULT, ELEMENT>::CopyFrom(
    const ConstantBase<RESULT, ELEMENT> &source, std::size_t count,
    ConstantSubscripts &resultSubscripts, const std::vector<int> *dimOrder) {
  std::size_t copied{0};
  ConstantSubscripts sourceSubscripts{source.lbounds_};
  while (copied < count) {
    values_.at(SubscriptsToOffset(resultSubscripts, shape_, lbounds_)) =
        source.values_.at(SubscriptsToOffset(
            sourceSubscripts, source.shape_, source.lbounds_));
    copied++;
    IncrementSubscripts(sourceSubscripts, source.shape_, source.lbounds_);
    IncrementSubscripts(resultSubscripts, shape_, lbounds_, dimOrder);
  }
  return copied;
}

template<typename T>
auto Constant<T>::At(const ConstantSubscripts &index) const -> Element {
  return Base::values_.at(Base::SubscriptsToOffset(index));
}

template<typename T>
auto Constant<T>::Reshape(ConstantSubscripts &&dims) const -> Constant {
  return {Base::Reshape(dims), std::move(dims)};
}

template<typename T>
std::size_t Constant<T>::CopyFrom(const Constant<T> &source, std::size_t count,
    ConstantSubscripts &resultSubscripts, const std::vector<int> *dimOrder) {
  return Base::CopyFrom(source, count, resultSubscripts, dimOrder);
}

// Constant<Type<TypeCategory::Character, KIND> specializations
template<int KIND>
Constant<Type<TypeCategory::Character, KIND>>::Constant(
    const Scalar<Result> &str)
  : values_{str}, length_{static_cast<ConstantSubscript>(values_.size())} {}

template<int KIND>
Constant<Type<TypeCategory::Character, KIND>>::Constant(Scalar<Result> &&str)
  : values_{std::move(str)}, length_{static_cast<ConstantSubscript>(
                                 values_.size())} {}

template<int KIND>
Constant<Type<TypeCategory::Character, KIND>>::Constant(ConstantSubscript len,
    std::vector<Scalar<Result>> &&strings, ConstantSubscripts &&sh)
  : ConstantBounds(std::move(sh)), length_{len} {
  CHECK(strings.size() == TotalElementCount(shape()));
  values_.assign(strings.size() * length_,
      static_cast<typename Scalar<Result>::value_type>(' '));
  ConstantSubscript at{0};
  for (const auto &str : strings) {
    auto strLen{static_cast<ConstantSubscript>(str.size())};
    if (strLen > length_) {
      values_.replace(at, length_, str.substr(0, length_));
    } else {
      values_.replace(at, strLen, str);
    }
    at += length_;
  }
  CHECK(at == static_cast<ConstantSubscript>(values_.size()));
}

template<int KIND> Constant<Type<TypeCategory::Character, KIND>>::~Constant() {}

template<int KIND>
bool Constant<Type<TypeCategory::Character, KIND>>::empty() const {
  return size() == 0;
}

template<int KIND>
std::size_t Constant<Type<TypeCategory::Character, KIND>>::size() const {
  if (length_ == 0) {
    return TotalElementCount(shape());
  } else {
    return static_cast<ConstantSubscript>(values_.size()) / length_;
  }
}

template<int KIND>
auto Constant<Type<TypeCategory::Character, KIND>>::At(
    const ConstantSubscripts &index) const -> Scalar<Result> {
  auto offset{SubscriptsToOffset(index)};
  return values_.substr(offset * length_, length_);
}

template<int KIND>
auto Constant<Type<TypeCategory::Character, KIND>>::Reshape(
    ConstantSubscripts &&dims) const -> Constant<Result> {
  std::size_t n{TotalElementCount(dims)};
  CHECK(!empty() || n == 0);
  std::vector<Element> elements;
  ConstantSubscript at{0},
      limit{static_cast<ConstantSubscript>(values_.size())};
  while (n-- > 0) {
    elements.push_back(values_.substr(at, length_));
    at += length_;
    if (at == limit) {  // subtle: at > limit somehow? substr() will catch it
      at = 0;
    }
  }
  return {length_, std::move(elements), std::move(dims)};
}

<<<<<<< HEAD
template<int KIND>
Constant<SubscriptInteger>
Constant<Type<TypeCategory::Character, KIND>>::SHAPE() const {
  return AsConstantShape(shape_);
}

template<int KIND>
std::size_t Constant<Type<TypeCategory::Character, KIND>>::CopyFrom(
    const Constant<Type<TypeCategory::Character, KIND>> &source,
    std::size_t count, ConstantSubscripts &resultSubscripts,
    const std::vector<int> *dimOrder) {
  CHECK(length_ == source.length_);
  std::size_t copied{0};
  std::size_t elementBytes{length_ * sizeof(decltype(values_[0]))};
  ConstantSubscripts sourceSubscripts{source.lbounds_};
  while (copied < count) {
    auto *dest{&values_.at(
        SubscriptsToOffset(resultSubscripts, shape_, lbounds_) * length_)};
    const auto *src{&source.values_.at(
        SubscriptsToOffset(sourceSubscripts, source.shape_, source.lbounds_) *
        length_)};
    std::memcpy(dest, src, elementBytes);
    copied++;
    IncrementSubscripts(sourceSubscripts, source.shape_, source.lbounds_);
    IncrementSubscripts(resultSubscripts, shape_, lbounds_, dimOrder);
  }
  return copied;
}

=======
>>>>>>> e980d641
// Constant<SomeDerived> specialization
Constant<SomeDerived>::Constant(const StructureConstructor &x)
  : Base{x.values(), Result{x.derivedTypeSpec()}} {}

Constant<SomeDerived>::Constant(StructureConstructor &&x)
  : Base{std::move(x.values()), Result{x.derivedTypeSpec()}} {}

Constant<SomeDerived>::Constant(const semantics::DerivedTypeSpec &spec,
    std::vector<StructureConstructorValues> &&x, ConstantSubscripts &&s)
  : Base{std::move(x), std::move(s), Result{spec}} {}

static std::vector<StructureConstructorValues> AcquireValues(
    std::vector<StructureConstructor> &&x) {
  std::vector<StructureConstructorValues> result;
  for (auto &&structure : std::move(x)) {
    result.emplace_back(std::move(structure.values()));
  }
  return result;
}

Constant<SomeDerived>::Constant(const semantics::DerivedTypeSpec &spec,
    std::vector<StructureConstructor> &&x, ConstantSubscripts &&shape)
  : Base{AcquireValues(std::move(x)), std::move(shape), Result{spec}} {}

std::optional<StructureConstructor>
Constant<SomeDerived>::GetScalarValue() const {
  if (Rank() == 0) {
    return StructureConstructor{result().derivedTypeSpec(), values_.at(0)};
  } else {
    return std::nullopt;
  }
}

StructureConstructor Constant<SomeDerived>::At(
    const ConstantSubscripts &index) const {
  return {result().derivedTypeSpec(), values_.at(SubscriptsToOffset(index))};
}

auto Constant<SomeDerived>::Reshape(ConstantSubscripts &&dims) const
    -> Constant {
  return {result().derivedTypeSpec(), Base::Reshape(dims), std::move(dims)};
}

std::size_t Constant<SomeDerived>::CopyFrom(const Constant<SomeDerived> &source,
    std::size_t count, ConstantSubscripts &resultSubscripts,
    const std::vector<int> *dimOrder) {
  return Base::CopyFrom(source, count, resultSubscripts, dimOrder);
}

INSTANTIATE_CONSTANT_TEMPLATES
}<|MERGE_RESOLUTION|>--- conflicted
+++ resolved
@@ -29,12 +29,6 @@
   return size;
 }
 
-<<<<<<< HEAD
-bool IncrementSubscripts(ConstantSubscripts &indices,
-    const ConstantSubscripts &shape, const ConstantSubscripts &lbound,
-    const std::vector<int> *dimOrder) {
-  int rank{GetRank(shape)};
-=======
 ConstantBounds::ConstantBounds(const ConstantSubscripts &shape)
   : shape_(shape), lbounds_(shape_.size(), 1) {}
 
@@ -67,31 +61,20 @@
   return offset;
 }
 
-bool ConstantBounds::IncrementSubscripts(ConstantSubscripts &indices) const {
+bool ConstantBounds::IncrementSubscripts(
+    ConstantSubscripts &indices, const std::vector<int> *dimOrder) const {
   int rank{GetRank(shape_)};
->>>>>>> e980d641
   CHECK(GetRank(indices) == rank);
-  CHECK(GetRank(lbound) == rank);
   CHECK(!dimOrder || static_cast<int>(dimOrder->size()) == rank);
   for (int j{0}; j < rank; ++j) {
-<<<<<<< HEAD
-    auto lb{lbound[j]};
     ConstantSubscript k{dimOrder ? (*dimOrder)[j] : j};
+    auto lb{lbounds_[k]};
     CHECK(indices[k] >= lb);
-    if (++indices[k] < lb + shape[k]) {
+    if (++indices[k] < lb + shape_[k]) {
       return true;
     } else {
-      CHECK(indices[k] == shape[k] + lb);
+      CHECK(indices[k] == lb + shape_[k]);
       indices[k] = lb;
-=======
-    auto lb{lbounds_[j]};
-    CHECK(indices[j] >= lb);
-    if (++indices[j] < lb + shape_[j]) {
-      return true;
-    } else {
-      CHECK(indices[j] == lb + shape_[j]);
-      indices[j] = lb;
->>>>>>> e980d641
     }
   }
   return false;  // all done
@@ -161,14 +144,13 @@
     const ConstantBase<RESULT, ELEMENT> &source, std::size_t count,
     ConstantSubscripts &resultSubscripts, const std::vector<int> *dimOrder) {
   std::size_t copied{0};
-  ConstantSubscripts sourceSubscripts{source.lbounds_};
+  ConstantSubscripts sourceSubscripts{source.lbounds()};
   while (copied < count) {
-    values_.at(SubscriptsToOffset(resultSubscripts, shape_, lbounds_)) =
-        source.values_.at(SubscriptsToOffset(
-            sourceSubscripts, source.shape_, source.lbounds_));
+    values_.at(SubscriptsToOffset(resultSubscripts)) =
+        source.values_.at(source.SubscriptsToOffset(sourceSubscripts));
     copied++;
-    IncrementSubscripts(sourceSubscripts, source.shape_, source.lbounds_);
-    IncrementSubscripts(resultSubscripts, shape_, lbounds_, dimOrder);
+    source.IncrementSubscripts(sourceSubscripts);
+    IncrementSubscripts(resultSubscripts, dimOrder);
   }
   return copied;
 }
@@ -261,13 +243,6 @@
   return {length_, std::move(elements), std::move(dims)};
 }
 
-<<<<<<< HEAD
-template<int KIND>
-Constant<SubscriptInteger>
-Constant<Type<TypeCategory::Character, KIND>>::SHAPE() const {
-  return AsConstantShape(shape_);
-}
-
 template<int KIND>
 std::size_t Constant<Type<TypeCategory::Character, KIND>>::CopyFrom(
     const Constant<Type<TypeCategory::Character, KIND>> &source,
@@ -276,23 +251,19 @@
   CHECK(length_ == source.length_);
   std::size_t copied{0};
   std::size_t elementBytes{length_ * sizeof(decltype(values_[0]))};
-  ConstantSubscripts sourceSubscripts{source.lbounds_};
+  ConstantSubscripts sourceSubscripts{source.lbounds()};
   while (copied < count) {
-    auto *dest{&values_.at(
-        SubscriptsToOffset(resultSubscripts, shape_, lbounds_) * length_)};
+    auto *dest{&values_.at(SubscriptsToOffset(resultSubscripts) * length_)};
     const auto *src{&source.values_.at(
-        SubscriptsToOffset(sourceSubscripts, source.shape_, source.lbounds_) *
-        length_)};
+        source.SubscriptsToOffset(sourceSubscripts) * length_)};
     std::memcpy(dest, src, elementBytes);
     copied++;
-    IncrementSubscripts(sourceSubscripts, source.shape_, source.lbounds_);
-    IncrementSubscripts(resultSubscripts, shape_, lbounds_, dimOrder);
+    source.IncrementSubscripts(sourceSubscripts);
+    IncrementSubscripts(resultSubscripts, dimOrder);
   }
   return copied;
 }
 
-=======
->>>>>>> e980d641
 // Constant<SomeDerived> specialization
 Constant<SomeDerived>::Constant(const StructureConstructor &x)
   : Base{x.values(), Result{x.derivedTypeSpec()}} {}
