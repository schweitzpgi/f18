# Copyright (c) 2018, NVIDIA CORPORATION.  All rights reserved.
#
# Licensed under the Apache License, Version 2.0 (the "License");
# you may not use this file except in compliance with the License.
# You may obtain a copy of the License at
#
#     http://www.apache.org/licenses/LICENSE-2.0
#
# Unless required by applicable law or agreed to in writing, software
# distributed under the License is distributed on an "AS IS" BASIS,
# WITHOUT WARRANTIES OR CONDITIONS OF ANY KIND, either express or implied.
# See the License for the specific language governing permissions and
# limitations under the License.


add_library(FortranSemantics
  attr.cc
  canonicalize-do.cc
<<<<<<< HEAD
  check-do-concurrent.cc
=======
  default-kinds.cc
>>>>>>> 848b067b
  expression.cc
  mod-file.cc
  resolve-labels.cc
  resolve-names.cc
  rewrite-parse-tree.cc
  scope.cc
  semantics.cc
  symbol.cc
  type.cc
  unparse-with-symbols.cc
)

target_link_libraries(FortranSemantics
  FortranCommon
  clangBasic
)<|MERGE_RESOLUTION|>--- conflicted
+++ resolved
@@ -16,11 +16,8 @@
 add_library(FortranSemantics
   attr.cc
   canonicalize-do.cc
-<<<<<<< HEAD
   check-do-concurrent.cc
-=======
   default-kinds.cc
->>>>>>> 848b067b
   expression.cc
   mod-file.cc
   resolve-labels.cc
