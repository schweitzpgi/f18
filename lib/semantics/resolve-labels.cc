--- conflicted
+++ resolved
@@ -916,13 +916,8 @@
   }
 
   std::vector<UnitAnalysis> programUnits_;
-<<<<<<< HEAD
-  parser::Messages errorHandler_;
-  parser::CharBlock currentPosition_;
-=======
   parser::Messages &errorHandler_;
   parser::CharBlock currentPosition_{nullptr};
->>>>>>> 93e68870
   ProxyForScope currentScope_{0};
   std::vector<std::string> constructNames_;
 };
