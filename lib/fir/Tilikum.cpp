// Copyright (c) 2019, NVIDIA CORPORATION.  All rights reserved.
//
// Licensed under the Apache License, Version 2.0 (the "License");
// you may not use this file except in compliance with the License.
// You may obtain a copy of the License at
//
//     http://www.apache.org/licenses/LICENSE-2.0
//
// Unless required by applicable law or agreed to in writing, software
// distributed under the License is distributed on an "AS IS" BASIS,
// WITHOUT WARRANTIES OR CONDITIONS OF ANY KIND, either express or implied.
// See the License for the specific language governing permissions and
// limitations under the License.

#include "fir/Tilikum/Tilikum.h"
#include "fir/Attribute.h"
#include "fir/Dialect.h"
#include "fir/FIROps.h"
#include "fir/KindMapping.h"
#include "fir/Type.h"
#include "mlir/Conversion/StandardToLLVM/ConvertStandardToLLVM.h"
#include "mlir/Conversion/StandardToLLVM/ConvertStandardToLLVMPass.h"
#include "mlir/Dialect/AffineOps/AffineOps.h"
#include "mlir/Dialect/LLVMIR/LLVMDialect.h"
#include "mlir/Dialect/StandardOps/Ops.h"
#include "mlir/IR/StandardTypes.h"
#include "mlir/Pass/Pass.h"
#include "mlir/Target/LLVMIR.h"
#include "mlir/Transforms/DialectConversion.h"
#include "llvm/ADT/ArrayRef.h"
#include "llvm/Config/abi-breaking.h"
#include "llvm/IR/IRBuilder.h"
#include "llvm/IR/Module.h"
#include "llvm/IR/Type.h"
#include "llvm/Support/FileSystem.h"
#include "llvm/Support/raw_ostream.h"

/// The bridge that performs the conversion of FIR and standard dialect
/// operations to the LLVM-IR dialect.

#undef TODO
#define TODO(X)                                                                \
  (void)X;                                                                     \
  assert(false && "not yet implemented")

namespace L = llvm;
namespace M = mlir;

using namespace fir;

namespace {

using SmallVecResult = L::SmallVector<M::Value *, 4>;
using OperandTy = L::ArrayRef<M::Value *>;
using AttributeTy = L::ArrayRef<M::NamedAttribute>;

/// FIR type converter
/// This converts FIR types to LLVM types (for now)
class FIRToLLVMTypeConverter : public M::LLVMTypeConverter {
  KindMapping kindMapping;
  static L::StringMap<M::LLVM::LLVMType> identStructCache;

public:
  FIRToLLVMTypeConverter(M::MLIRContext *context)
      : LLVMTypeConverter(context), kindMapping(context) {}

  // fir.dims<r>  -->  llvm<"[r x [3 x i64]]">
  // FIXME
  M::LLVM::LLVMType dimsType() {
    auto i64Ty{M::LLVM::LLVMType::getInt64Ty(llvmDialect)};
    return M::LLVM::LLVMType::getArrayTy(i64Ty, 3);
  }

  // i32 is used here because LLVM wants i32 constants when indexing into struct
  // types. Indexing into other aggregate types is more flexible. FIXME: See if
  // we can't use i64 anyway; the restiction may not longer hold.
  M::LLVM::LLVMType indexType() {
    return M::LLVM::LLVMType::getInt64Ty(llvmDialect);
  }

  // This corresponds to the descriptor as defined ISO_Fortran_binding.h and the
  // addendum defined in descriptor.h.
  // FIXME: This code should be generated and follow SPOT
  M::LLVM::LLVMType convertBoxType(BoxType box) {
    // (buffer*, ele-size, rank, type-descriptor, attribute, [dims])
    L::SmallVector<M::LLVM::LLVMType, 6> parts;
    M::Type ele = box.getEleTy();
    // auto *ctx = box.getContext();
    auto eleTy = unwrap(convertType(ele));
    // buffer*
    parts.push_back(eleTy.getPointerTo());
    // ele-size
    parts.push_back(M::LLVM::LLVMType::getInt64Ty(llvmDialect));
    // version
    parts.push_back(M::LLVM::LLVMType::getInt32Ty(llvmDialect));
    // rank
    parts.push_back(M::LLVM::LLVMType::getInt8Ty(llvmDialect));
    // type (code)
    parts.push_back(M::LLVM::LLVMType::getInt8Ty(llvmDialect));
    // attribute
    parts.push_back(M::LLVM::LLVMType::getInt8Ty(llvmDialect));
    // addendum
    parts.push_back(M::LLVM::LLVMType::getInt8Ty(llvmDialect));
    // opt-dims: [0..15 x [int,int,int]]  (see fir.dims)
    // opt-type-ptr: i8* (see fir.tdesc)
    // opt-flags: i64
    // opt-len-params: [? x i64]
    return M::LLVM::LLVMType::getStructTy(llvmDialect, parts).getPointerTo();
  }

  // fir.boxchar<n>  -->  llvm<"{ ix*, i64 }">   where ix is kind mapping
  M::LLVM::LLVMType convertBoxCharType(BoxCharType boxchar) {
    auto ptrTy = convertCharType(boxchar.getEleTy()).getPointerTo();
    auto i64Ty = M::LLVM::LLVMType::getInt64Ty(llvmDialect);
    L::SmallVector<M::LLVM::LLVMType, 2> tuple = {ptrTy, i64Ty};
    return M::LLVM::LLVMType::getStructTy(llvmDialect, tuple);
  }

  // fir.boxproc<any>  -->  llvm<"{ any*, i8* }">
  M::LLVM::LLVMType convertBoxProcType(BoxProcType boxproc) {
    auto funcTy = convertType(boxproc.getEleTy());
    auto ptrTy = unwrap(funcTy).getPointerTo();
    auto i8Ty = M::LLVM::LLVMType::getInt8Ty(llvmDialect);
    L::SmallVector<M::LLVM::LLVMType, 2> tuple{ptrTy, i8Ty};
    return M::LLVM::LLVMType::getStructTy(llvmDialect, tuple);
  }

  // fir.char<n>  -->  llvm<"ix*">   where ix is scaled by kind mapping
  M::LLVM::LLVMType convertCharType(CharacterType charTy) {
    return M::LLVM::LLVMType::getIntNTy(
        llvmDialect, kindMapping.getCharacterBitsize(charTy.getFKind()));
  }

  // fir.complex<n>  -->  llvm<"{ anyfloat, anyfloat }">
  M::LLVM::LLVMType convertComplexType(KindTy kind) {
    auto realID = kindMapping.getComplexTypeID(kind);
    auto realTy = fromRealTypeID(realID, kind);
    L::SmallVector<M::LLVM::LLVMType, 2> tuple{realTy, realTy};
    return M::LLVM::LLVMType::getStructTy(llvmDialect, tuple);
  }

  LLVM::LLVMType getDefaultInt() {
    // FIXME: this should be tied to the front-end default
    return M::LLVM::LLVMType::getInt64Ty(llvmDialect);
  }

  // fir.int<n>  -->  llvm.ix   where ix is a kind mapping
  M::LLVM::LLVMType convertIntegerType(IntType intTy) {
    return M::LLVM::LLVMType::getIntNTy(
        llvmDialect, kindMapping.getIntegerBitsize(intTy.getFKind()));
  }

  // fir.logical<n>  -->  llvm.ix  where ix is a kind mapping
  M::LLVM::LLVMType convertLogicalType(LogicalType boolTy) {
    return M::LLVM::LLVMType::getIntNTy(
        llvmDialect, kindMapping.getLogicalBitsize(boolTy.getFKind()));
  }

  template <typename A>
  M::LLVM::LLVMType convertPointerLike(A &ty) {
    return unwrap(convertType(ty.getEleTy())).getPointerTo();
  }

  // convert a front-end kind value to either a std or LLVM IR dialect type
  // fir.real<n>  -->  llvm.anyfloat  where anyfloat is a kind mapping
  M::LLVM::LLVMType convertRealType(KindTy kind) {
    return fromRealTypeID(kindMapping.getRealTypeID(kind), kind);
  }

  // The cache is needed to keep a unique mapping from name -> StructType
  M::LLVM::LLVMType convertRecordType(RecordType derived) {
    auto name{derived.getName()};
    auto iter{identStructCache.find(name)};
    if (iter != identStructCache.end())
      return iter->second;
    auto st{M::LLVM::LLVMType::createStructTy(llvmDialect, name)};
    identStructCache[name] = st;
    L::SmallVector<M::LLVM::LLVMType, 8> members;
    for (auto mem : derived.getTypeList())
      members.push_back(convertType(mem.second).cast<M::LLVM::LLVMType>());
    M::LLVM::LLVMType::setStructTyBody(st, members);
    return st;
  }

  // fir.array<c ... :any>  -->  llvm<"[...[c x any]]">
  M::LLVM::LLVMType convertSequenceType(SequenceType seq) {
    auto baseTy = unwrap(convertType(seq.getEleTy()));
    if (auto shape = seq.getShape()) {
      for (auto e : shape.getValue())
        if (e.hasValue())
          baseTy = M::LLVM::LLVMType::getArrayTy(baseTy, e.getValue());
        else
          return baseTy.getPointerTo();
      return baseTy;
    }
    return baseTy.getPointerTo();
  }

  // fir.tdesc<any>  -->  llvm<"i8*">
  // FIXME: for now use a void*, however pointer identity is not sufficient for
  // the f18 object v. class distinction
  M::LLVM::LLVMType convertTypeDescType(M::MLIRContext *ctx) {
    return M::LLVM::LLVMType::getInt8PtrTy(llvmDialect);
  }

  /// Convert FIR types to LLVM IR dialect types
  M::Type convertType(M::Type t) override {
    if (auto box = t.dyn_cast<BoxType>())
      return convertBoxType(box);
    if (auto boxchar = t.dyn_cast<BoxCharType>())
      return convertBoxCharType(boxchar);
    if (auto boxproc = t.dyn_cast<BoxProcType>())
      return convertBoxProcType(boxproc);
    if (auto charTy = t.dyn_cast<CharacterType>())
      return convertCharType(charTy);
    if (auto cplx = t.dyn_cast<CplxType>())
      return convertComplexType(cplx.getFKind());
    if (auto derived = t.dyn_cast<RecordType>())
      return convertRecordType(derived);
    if (auto dims = t.dyn_cast<DimsType>())
      return M::LLVM::LLVMType::getArrayTy(dimsType(), dims.getRank());
    if (auto field = t.dyn_cast<FieldType>())
      return M::LLVM::LLVMType::getInt64Ty(llvmDialect);
    if (auto heap = t.dyn_cast<HeapType>())
      return convertPointerLike(heap);
    if (auto integer = t.dyn_cast<IntType>())
      return convertIntegerType(integer);
    if (auto logical = t.dyn_cast<LogicalType>())
      return convertLogicalType(logical);
    if (auto pointer = t.dyn_cast<PointerType>())
      return convertPointerLike(pointer);
    if (auto real = t.dyn_cast<RealType>())
      return convertRealType(real.getFKind());
    if (auto ref = t.dyn_cast<ReferenceType>())
      return convertPointerLike(ref);
    if (auto sequence = t.dyn_cast<SequenceType>())
      return convertSequenceType(sequence);
    if (auto tdesc = t.dyn_cast<TypeDescType>())
      return convertTypeDescType(tdesc.getContext());
    return LLVMTypeConverter::convertType(t);
  }

  /// Convert llvm::Type::TypeID to mlir::LLVM::LLVMType
  M::LLVM::LLVMType fromRealTypeID(L::Type::TypeID typeID, KindTy kind) {
    switch (typeID) {
    case L::Type::TypeID::HalfTyID:
      return M::LLVM::LLVMType::getHalfTy(llvmDialect);
    case L::Type::TypeID::FloatTyID:
      return M::LLVM::LLVMType::getFloatTy(llvmDialect);
    case L::Type::TypeID::DoubleTyID:
      return M::LLVM::LLVMType::getDoubleTy(llvmDialect);
    case L::Type::TypeID::X86_FP80TyID:
      return M::LLVM::LLVMType::getX86_FP80Ty(llvmDialect);
    case L::Type::TypeID::FP128TyID:
      return M::LLVM::LLVMType::getFP128Ty(llvmDialect);
    default:
      emitError(UnknownLoc::get(llvmDialect->getContext()))
          << "unsupported type: !fir.real<" << kind << ">";
      return {};
    }
  }

  /// HACK: cloned from LLVMTypeConverter since this is private there
  LLVM::LLVMType unwrap(Type type) {
    if (!type)
      return nullptr;
    auto *mlirContext = type.getContext();
    auto wrappedLLVMType = type.dyn_cast<LLVM::LLVMType>();
    if (!wrappedLLVMType)
      emitError(UnknownLoc::get(mlirContext),
                "conversion resulted in a non-LLVM type");
    return wrappedLLVMType;
  }
};

// instantiate static data member
L::StringMap<M::LLVM::LLVMType> FIRToLLVMTypeConverter::identStructCache;

L::SmallVector<M::NamedAttribute, 4>
pruneNamedAttrDict(L::ArrayRef<M::NamedAttribute> attrs,
                   L::ArrayRef<L::StringRef> omitNames) {
  L::SmallVector<M::NamedAttribute, 4> result;
  for (auto x : attrs) {
    bool omit = false;
    for (auto o : omitNames)
      if (x.first.strref() == o) {
        omit = true;
        break;
      }
    if (!omit)
      result.push_back(x);
  }
  return result;
}

/// Pass-through function for documentation
inline M::LLVM::LLVMType getVoidPtrType(M::LLVM::LLVMDialect *dialect) {
  return M::LLVM::LLVMType::getInt8PtrTy(dialect);
}

/// FIR conversion pattern template
template <typename FromOp>
class FIROpConversion : public M::ConversionPattern {
public:
  explicit FIROpConversion(M::MLIRContext *ctx,
                           FIRToLLVMTypeConverter &lowering)
      : ConversionPattern(FromOp::getOperationName(), 1, ctx),
        lowering(lowering) {}

protected:
  L::LLVMContext &getLLVMContext() const { return lowering.getLLVMContext(); }
  M::LLVM::LLVMDialect *getDialect() const { return lowering.getDialect(); }

  FIRToLLVMTypeConverter &lowering;
};

struct AddrOfOpConversion : public FIROpConversion<fir::AddrOfOp> {
  using FIROpConversion::FIROpConversion;

  M::PatternMatchResult
  matchAndRewrite(M::Operation *op, OperandTy operands,
                  M::ConversionPatternRewriter &rewriter) const override {
    auto addr = M::cast<fir::AddrOfOp>(op);
    auto ty = lowering.unwrap(lowering.convertType(addr.getType()));
    auto attrs = pruneNamedAttrDict(addr.getAttrs(), {"symbol"});
    rewriter.replaceOpWithNewOp<M::LLVM::AddressOfOp>(addr, ty, addr.symbol(),
                                                      attrs);
    return matchSuccess();
  }
};

/// convert to LLVM IR dialect `alloca`
struct AllocaOpConversion : public FIROpConversion<fir::AllocaOp> {
  using FIROpConversion::FIROpConversion;

  M::PatternMatchResult
  matchAndRewrite(M::Operation *op, OperandTy operands,
                  M::ConversionPatternRewriter &rewriter) const override {
    auto alloc = M::cast<fir::AllocaOp>(op);
    auto loc = alloc.getLoc();
    auto ty = lowering.convertType(alloc.getType());
    auto ity = lowering.indexType();
    auto c1attr = rewriter.getI64IntegerAttr(1);
    auto c1 = rewriter.create<M::LLVM::ConstantOp>(loc, ity, c1attr);
    auto *size = c1.getResult();
    for (auto *opnd : operands)
      size = rewriter.create<M::LLVM::MulOp>(loc, ity, size, opnd);
    rewriter.replaceOpWithNewOp<M::LLVM::AllocaOp>(alloc, ty, size,
                                                   alloc.getAttrs());
    return matchSuccess();
  }
};

M::LLVM::LLVMFuncOp getMalloc(AllocMemOp op,
                              M::ConversionPatternRewriter &rewriter,
                              M::LLVM::LLVMDialect *dialect) {
  auto module = op.getParentOfType<M::ModuleOp>();
  if (auto mallocFunc = module.lookupSymbol<M::LLVM::LLVMFuncOp>("malloc"))
    return mallocFunc;
  M::OpBuilder moduleBuilder(op.getParentOfType<M::ModuleOp>().getBodyRegion());
  auto indexType = M::LLVM::LLVMType::getInt64Ty(dialect);
  return moduleBuilder.create<M::LLVM::LLVMFuncOp>(
      rewriter.getUnknownLoc(), "malloc",
      M::LLVM::LLVMType::getFunctionTy(getVoidPtrType(dialect), indexType,
                                       /*isVarArg=*/false));
}

/// convert to `call` to the runtime to `malloc` memory
struct AllocMemOpConversion : public FIROpConversion<AllocMemOp> {
  using FIROpConversion::FIROpConversion;

  M::PatternMatchResult
  matchAndRewrite(M::Operation *op, OperandTy operands,
                  M::ConversionPatternRewriter &rewriter) const override {
    auto heap = M::cast<AllocMemOp>(op);
    auto ty = lowering.convertType(heap.getType());
    auto dialect = getDialect();
    auto mallocFunc = getMalloc(heap, rewriter, dialect);
    auto loc = heap.getLoc();
    auto ity = M::LLVM::LLVMType::getInt64Ty(dialect);
    auto c1attr = rewriter.getI64IntegerAttr(1);
    auto c1 = rewriter.create<M::LLVM::ConstantOp>(loc, ity, c1attr);
    auto *size = c1.getResult();
    for (auto *opnd : operands)
      size = rewriter.create<M::LLVM::MulOp>(loc, ity, size, opnd);
    heap.setAttr("callee", rewriter.getSymbolRefAttr(mallocFunc));
    L::SmallVector<M::Value *, 1> args{size};
    rewriter.replaceOpWithNewOp<M::LLVM::CallOp>(heap, ty, args,
                                                 heap.getAttrs());
    return matchSuccess();
  }
};

/// convert to returning the first element of the box (any flavor)
struct BoxAddrOpConversion : public FIROpConversion<BoxAddrOp> {
  using FIROpConversion::FIROpConversion;

  M::PatternMatchResult
  matchAndRewrite(M::Operation *op, OperandTy operands,
                  M::ConversionPatternRewriter &rewriter) const override {
    auto boxaddr = M::cast<BoxAddrOp>(op);
    auto a = operands[0];
    auto loc = boxaddr.getLoc();
    auto ty = lowering.convertType(boxaddr.getType());
    auto c0attr = rewriter.getI32IntegerAttr(0);
    if (auto argty = boxaddr.val()->getType().dyn_cast<BoxType>()) {
      auto ity = lowering.indexType();
      auto c0 = rewriter.create<M::LLVM::ConstantOp>(loc, ity, c0attr);
      L::SmallVector<M::Value *, 4> args{a, c0, c0};
      auto pty = lowering.unwrap(ty).getPointerTo();
      auto p = rewriter.create<M::LLVM::GEPOp>(loc, pty, args);
      rewriter.replaceOpWithNewOp<M::LLVM::LoadOp>(boxaddr, ty, p);
    } else {
      auto c0 = M::ArrayAttr::get(c0attr, boxaddr.getContext());
      rewriter.replaceOpWithNewOp<M::LLVM::ExtractValueOp>(boxaddr, ty, a, c0);
    }
    return matchSuccess();
  }
};

struct BoxCharLenOpConversion : public FIROpConversion<BoxCharLenOp> {
  using FIROpConversion::FIROpConversion;

  M::PatternMatchResult
  matchAndRewrite(M::Operation *op, OperandTy operands,
                  M::ConversionPatternRewriter &rewriter) const override {
    auto boxchar = M::cast<BoxCharLenOp>(op);
    auto a = operands[0];
    auto ty = lowering.convertType(boxchar.getType());
    auto ctx = boxchar.getContext();
    auto c1 = M::ArrayAttr::get(rewriter.getI32IntegerAttr(1), ctx);
    rewriter.replaceOpWithNewOp<M::LLVM::ExtractValueOp>(boxchar, ty, a, c1);
    return matchSuccess();
  }
};

struct BoxDimsOpConversion : public FIROpConversion<BoxDimsOp> {
  using FIROpConversion::FIROpConversion;

  M::PatternMatchResult
  matchAndRewrite(M::Operation *op, OperandTy operands,
                  M::ConversionPatternRewriter &rewriter) const override {
    auto boxdims = M::cast<BoxDimsOp>(op);
    auto a = operands[0];
    auto dim = operands[1];
    auto loc = boxdims.getLoc();
    auto ity = lowering.indexType();
    auto c0attr = rewriter.getI32IntegerAttr(0);
    auto c0 = rewriter.create<M::LLVM::ConstantOp>(loc, ity, c0attr);
    auto c7attr = rewriter.getI32IntegerAttr(7);
    auto c7 = rewriter.create<M::LLVM::ConstantOp>(loc, ity, c7attr);
    auto ty = lowering.convertType(boxdims.getResult(0)->getType());
    L::SmallVector<M::Value *, 4> args{a, c0, c7, dim};
    auto p = rewriter.create<M::LLVM::GEPOp>(loc, ty, args);
    rewriter.replaceOpWithNewOp<M::LLVM::LoadOp>(boxdims, ty, p);
    return matchSuccess();
  }
};

struct BoxEleSizeOpConversion : public FIROpConversion<BoxEleSizeOp> {
  using FIROpConversion::FIROpConversion;

  M::PatternMatchResult
  matchAndRewrite(M::Operation *op, OperandTy operands,
                  M::ConversionPatternRewriter &rewriter) const override {
    auto boxelesz = M::cast<BoxEleSizeOp>(op);
    auto a = operands[0];
    auto loc = boxelesz.getLoc();
    auto ty = lowering.convertType(boxelesz.getType());
    auto ity = lowering.indexType();
    auto c0attr = rewriter.getI32IntegerAttr(0);
    auto c0 = rewriter.create<M::LLVM::ConstantOp>(loc, ity, c0attr);
    auto c1attr = rewriter.getI32IntegerAttr(1);
    auto c1 = rewriter.create<M::LLVM::ConstantOp>(loc, ity, c1attr);
    L::SmallVector<M::Value *, 4> args{a, c0, c1};
    auto p = rewriter.create<M::LLVM::GEPOp>(loc, ty, args);
    rewriter.replaceOpWithNewOp<M::LLVM::LoadOp>(boxelesz, ty, p);
    return matchSuccess();
  }
};

struct BoxIsAllocOpConversion : public FIROpConversion<BoxIsAllocOp> {
  using FIROpConversion::FIROpConversion;

  M::PatternMatchResult
  matchAndRewrite(M::Operation *op, OperandTy operands,
                  M::ConversionPatternRewriter &rewriter) const override {
    auto boxisalloc = M::cast<BoxIsAllocOp>(op);
    auto a = operands[0];
    auto loc = boxisalloc.getLoc();
    auto ty = lowering.convertType(boxisalloc.getType());
    auto ity = lowering.indexType();
    auto c0attr = rewriter.getI32IntegerAttr(0);
    auto c0 = rewriter.create<M::LLVM::ConstantOp>(loc, ity, c0attr);
    auto c5attr = rewriter.getI32IntegerAttr(5);
    auto c5 = rewriter.create<M::LLVM::ConstantOp>(loc, ity, c5attr);
    L::SmallVector<M::Value *, 4> args{a, c0, c5};
    auto p = rewriter.create<M::LLVM::GEPOp>(loc, ty, args);
    auto ld = rewriter.create<M::LLVM::LoadOp>(loc, ty, p);
    auto c2attr = rewriter.getI32IntegerAttr(2);
    auto ab = rewriter.create<M::LLVM::ConstantOp>(loc, ity, c2attr);
    auto bit = rewriter.create<M::LLVM::AndOp>(loc, ity, ld, ab);
    rewriter.replaceOpWithNewOp<M::LLVM::ICmpOp>(
        boxisalloc, M::LLVM::ICmpPredicate::ne, bit, c0);
    return matchSuccess();
  }
};

struct BoxIsArrayOpConversion : public FIROpConversion<BoxIsArrayOp> {
  using FIROpConversion::FIROpConversion;

  M::PatternMatchResult
  matchAndRewrite(M::Operation *op, OperandTy operands,
                  M::ConversionPatternRewriter &rewriter) const override {
    auto boxisarray = M::cast<BoxIsArrayOp>(op);
    auto a = operands[0];
    auto loc = boxisarray.getLoc();
    auto ty = lowering.convertType(boxisarray.getType());
    auto ity = lowering.indexType();
    auto c0attr = rewriter.getI32IntegerAttr(0);
    auto c0 = rewriter.create<M::LLVM::ConstantOp>(loc, ity, c0attr);
    auto c3attr = rewriter.getI32IntegerAttr(3);
    auto c3 = rewriter.create<M::LLVM::ConstantOp>(loc, ity, c3attr);
    L::SmallVector<M::Value *, 4> args{a, c0, c3};
    auto p = rewriter.create<M::LLVM::GEPOp>(loc, ty, args);
    auto ld = rewriter.create<M::LLVM::LoadOp>(loc, ty, p);
    rewriter.replaceOpWithNewOp<M::LLVM::ICmpOp>(
        boxisarray, M::LLVM::ICmpPredicate::ne, ld, c0);
    return matchSuccess();
  }
};

struct BoxIsPtrOpConversion : public FIROpConversion<BoxIsPtrOp> {
  using FIROpConversion::FIROpConversion;

  M::PatternMatchResult
  matchAndRewrite(M::Operation *op, OperandTy operands,
                  M::ConversionPatternRewriter &rewriter) const override {
    auto boxisptr = M::cast<BoxIsPtrOp>(op);
    auto a = operands[0];
    auto loc = boxisptr.getLoc();
    auto ty = lowering.convertType(boxisptr.getType());
    auto ity = lowering.indexType();
    auto c0attr = rewriter.getI32IntegerAttr(0);
    auto c0 = rewriter.create<M::LLVM::ConstantOp>(loc, ity, c0attr);
    auto c5attr = rewriter.getI32IntegerAttr(5);
    auto c5 = rewriter.create<M::LLVM::ConstantOp>(loc, ity, c5attr);
    L::SmallVector<M::Value *, 4> args{a, c0, c5};
    auto p = rewriter.create<M::LLVM::GEPOp>(loc, ty, args);
    auto ld = rewriter.create<M::LLVM::LoadOp>(loc, ty, p);
    auto c1attr = rewriter.getI32IntegerAttr(1);
    auto ab = rewriter.create<M::LLVM::ConstantOp>(loc, ity, c1attr);
    auto bit = rewriter.create<M::LLVM::AndOp>(loc, ity, ld, ab);
    rewriter.replaceOpWithNewOp<M::LLVM::ICmpOp>(
        boxisptr, M::LLVM::ICmpPredicate::ne, bit, c0);
    return matchSuccess();
  }
};

struct BoxProcHostOpConversion : public FIROpConversion<BoxProcHostOp> {
  using FIROpConversion::FIROpConversion;

  M::PatternMatchResult
  matchAndRewrite(M::Operation *op, OperandTy operands,
                  M::ConversionPatternRewriter &rewriter) const override {
    auto boxprochost = M::cast<BoxProcHostOp>(op);
    auto a = operands[0];
    auto ty = lowering.convertType(boxprochost.getType());
    auto ctx = boxprochost.getContext();
    auto c1 = M::ArrayAttr::get(rewriter.getI32IntegerAttr(1), ctx);
    rewriter.replaceOpWithNewOp<M::LLVM::ExtractValueOp>(boxprochost, ty, a,
                                                         c1);
    return matchSuccess();
  }
};

struct BoxRankOpConversion : public FIROpConversion<BoxRankOp> {
  using FIROpConversion::FIROpConversion;

  M::PatternMatchResult
  matchAndRewrite(M::Operation *op, OperandTy operands,
                  M::ConversionPatternRewriter &rewriter) const override {
    auto boxrank = M::cast<BoxRankOp>(op);
    auto a = operands[0];
    auto loc = boxrank.getLoc();
    auto ty = lowering.convertType(boxrank.getType());
    auto ity = lowering.indexType();
    auto c0attr = rewriter.getI32IntegerAttr(0);
    auto c0 = rewriter.create<M::LLVM::ConstantOp>(loc, ity, c0attr);
    auto c3attr = rewriter.getI32IntegerAttr(3);
    auto c3 = rewriter.create<M::LLVM::ConstantOp>(loc, ity, c3attr);
    L::SmallVector<M::Value *, 4> args{a, c0, c3};
    auto pty = lowering.unwrap(ty).getPointerTo();
    auto p = rewriter.create<M::LLVM::GEPOp>(loc, pty, args);
    rewriter.replaceOpWithNewOp<M::LLVM::LoadOp>(boxrank, ty, p);
    return matchSuccess();
  }
};

struct BoxTypeDescOpConversion : public FIROpConversion<BoxTypeDescOp> {
  using FIROpConversion::FIROpConversion;

  M::PatternMatchResult
  matchAndRewrite(M::Operation *op, OperandTy operands,
                  M::ConversionPatternRewriter &rewriter) const override {
    auto boxtypedesc = M::cast<BoxTypeDescOp>(op);
    auto a = operands[0];
    auto loc = boxtypedesc.getLoc();
    auto ty = lowering.convertType(boxtypedesc.getType());
    auto ity = lowering.indexType();
    auto c0attr = rewriter.getI32IntegerAttr(0);
    auto c0 = rewriter.create<M::LLVM::ConstantOp>(loc, ity, c0attr);
    auto c4attr = rewriter.getI32IntegerAttr(4);
    auto c4 = rewriter.create<M::LLVM::ConstantOp>(loc, ity, c4attr);
    L::SmallVector<M::Value *, 4> args{a, c0, c4};
    auto pty = lowering.unwrap(ty).getPointerTo();
    auto p = rewriter.create<M::LLVM::GEPOp>(loc, pty, args);
    auto ld = rewriter.create<M::LLVM::LoadOp>(loc, ty, p);
    auto i8ptr = M::LLVM::LLVMType::getInt8PtrTy(getDialect());
    rewriter.replaceOpWithNewOp<M::LLVM::IntToPtrOp>(boxtypedesc, i8ptr, ld);
    return matchSuccess();
  }
};

/// direct call LLVM function
struct CallOpConversion : public FIROpConversion<fir::CallOp> {
  using FIROpConversion::FIROpConversion;

  M::PatternMatchResult
  matchAndRewrite(M::Operation *op, OperandTy operands,
                  M::ConversionPatternRewriter &rewriter) const override {
    auto call = M::cast<fir::CallOp>(op);
    L::SmallVector<M::Type, 4> resultTys;
    for (auto r : call.getResults())
      resultTys.push_back(lowering.convertType(r->getType()));
    rewriter.replaceOpWithNewOp<M::LLVM::CallOp>(call, resultTys, operands,
                                                 call.getAttrs());
    return matchSuccess();
  }
};

/// Compare complex values
///
/// Per 10.1, the only comparisons available are .EQ. (oeq) and .NE. (une).
///
/// For completeness, all other comparison are done on the real component only.
struct CmpcOpConversion : public FIROpConversion<fir::CmpcOp> {
  using FIROpConversion::FIROpConversion;

  M::PatternMatchResult
  matchAndRewrite(M::Operation *op, OperandTy operands,
                  M::ConversionPatternRewriter &rewriter) const override {
    auto cmp = M::cast<fir::CmpcOp>(op);
    auto ctxt = cmp.getContext();
    auto kind = cmp.lhs()->getType().cast<fir::CplxType>().getFKind();
    auto ty = lowering.convertType(fir::RealType::get(ctxt, kind));
    auto loc = cmp.getLoc();
    auto pos0 = M::ArrayAttr::get(rewriter.getI32IntegerAttr(0), ctxt);
    L::SmallVector<M::Value *, 2> rp{
        rewriter.create<M::LLVM::ExtractValueOp>(loc, ty, operands[0], pos0),
        rewriter.create<M::LLVM::ExtractValueOp>(loc, ty, operands[1], pos0)};
    auto rcp = rewriter.create<M::LLVM::FCmpOp>(loc, ty, rp, cmp.getAttrs());
    auto pos1 = M::ArrayAttr::get(rewriter.getI32IntegerAttr(1), ctxt);
    L::SmallVector<M::Value *, 2> ip{
        rewriter.create<M::LLVM::ExtractValueOp>(loc, ty, operands[0], pos1),
        rewriter.create<M::LLVM::ExtractValueOp>(loc, ty, operands[1], pos1)};
    auto icp = rewriter.create<M::LLVM::FCmpOp>(loc, ty, ip, cmp.getAttrs());
    L::SmallVector<M::Value *, 2> cp{rcp, icp};
    switch (cmp.getPredicate()) {
    case fir::CmpFPredicate::OEQ: // .EQ.
      rewriter.replaceOpWithNewOp<M::LLVM::AndOp>(cmp, ty, cp);
      break;
    case fir::CmpFPredicate::UNE: // .NE.
      rewriter.replaceOpWithNewOp<M::LLVM::OrOp>(cmp, ty, cp);
      break;
    default:
      rewriter.replaceOp(cmp, rcp.getResult());
      break;
    }
    return matchSuccess();
  }
};

struct CmpfOpConversion : public FIROpConversion<fir::CmpfOp> {
  using FIROpConversion::FIROpConversion;

  M::PatternMatchResult
  matchAndRewrite(M::Operation *op, OperandTy operands,
                  M::ConversionPatternRewriter &rewriter) const override {
    auto cmp = M::cast<fir::CmpfOp>(op);
    auto type = lowering.convertType(cmp.getType());
    rewriter.replaceOpWithNewOp<M::LLVM::FCmpOp>(cmp, type, operands,
                                                 cmp.getAttrs());
    return matchSuccess();
  }
};

/// convert value of from-type to value of to-type
struct ConvertOpConversion : public FIROpConversion<ConvertOp> {
  using FIROpConversion::FIROpConversion;

  M::PatternMatchResult
  matchAndRewrite(M::Operation *op, OperandTy operands,
                  M::ConversionPatternRewriter &rewriter) const override {
    auto convert = M::cast<ConvertOp>(op);
    auto fromTy_ = lowering.convertType(convert.value()->getType());
    auto fromTy = lowering.unwrap(fromTy_);
    auto toTy_ = lowering.convertType(convert.res()->getType());
    auto toTy = lowering.unwrap(toTy_);
    auto *fromLLVMTy = fromTy.getUnderlyingType();
    auto *toLLVMTy = toTy.getUnderlyingType();
    auto *op0 = operands[0];
    if (fromLLVMTy == toLLVMTy) {
      rewriter.replaceOp(convert, op0);
      return matchSuccess();
    }
    auto loc = convert.getLoc();
    M::Value *v = {};
    if (fromLLVMTy->isFloatingPointTy()) {
      if (toLLVMTy->isFloatingPointTy()) {
        unsigned fromBits = fromLLVMTy->getPrimitiveSizeInBits();
        unsigned toBits = toLLVMTy->getPrimitiveSizeInBits();
        // FIXME: what if different reps (F16, BF16) are the same size?
        assert(fromBits != toBits);
        if (fromBits > toBits)
          v = rewriter.create<M::LLVM::FPTruncOp>(loc, toTy, op0);
        else
          v = rewriter.create<M::LLVM::FPExtOp>(loc, toTy, op0);
      } else if (toLLVMTy->isIntegerTy()) {
        v = rewriter.create<M::LLVM::FPToSIOp>(loc, toTy, op0);
      }
    } else if (fromLLVMTy->isIntegerTy()) {
      if (toLLVMTy->isIntegerTy()) {
        unsigned fromBits = fromLLVMTy->getIntegerBitWidth();
        unsigned toBits = toLLVMTy->getIntegerBitWidth();
        assert(fromBits != toBits);
        if (fromBits > toBits)
          v = rewriter.create<M::LLVM::TruncOp>(loc, toTy, op0);
        else
          v = rewriter.create<M::LLVM::SExtOp>(loc, toTy, op0);
      } else if (toLLVMTy->isFloatingPointTy()) {
        v = rewriter.create<M::LLVM::SIToFPOp>(loc, toTy, op0);
      } else if (toLLVMTy->isPointerTy()) {
        v = rewriter.create<M::LLVM::IntToPtrOp>(loc, toTy, op0);
      }
    } else if (fromLLVMTy->isPointerTy()) {
      if (toLLVMTy->isIntegerTy()) {
        v = rewriter.create<M::LLVM::PtrToIntOp>(loc, toTy, op0);
      } else if (toLLVMTy->isPointerTy()) {
        v = rewriter.create<M::LLVM::BitcastOp>(loc, toTy, op0);
      }
    }
    if (v)
      rewriter.replaceOp(op, v);
    else
      emitError(loc) << "cannot convert " << fromTy_ << " to " << toTy_;
    return matchSuccess();
  }
};

/// convert to reference to a reference to a subobject
struct CoordinateOpConversion : public FIROpConversion<CoordinateOp> {
  using FIROpConversion::FIROpConversion;

  M::PatternMatchResult
  matchAndRewrite(M::Operation *op, OperandTy operands,
                  M::ConversionPatternRewriter &rewriter) const override {
    auto coor = M::cast<CoordinateOp>(op);

    // The base can be a boxed reference or a raw reference
    if (coor.ref()->getType().dyn_cast<BoxType>()) {
    } else {
    }

    // walk the operands...
    return matchSuccess();
  }
};

/// virtual call to a method in a dispatch table
struct DispatchOpConversion : public FIROpConversion<DispatchOp> {
  using FIROpConversion::FIROpConversion;

  M::PatternMatchResult
  matchAndRewrite(M::Operation *op, OperandTy operands,
                  M::ConversionPatternRewriter &rewriter) const override {
    auto dispatch = M::cast<DispatchOp>(op);
    auto ty = lowering.convertType(dispatch.getFunctionType());
    // get the table, lookup the method, fetch the func-ptr
    rewriter.replaceOpWithNewOp<M::LLVM::CallOp>(dispatch, ty, operands);
    TODO(dispatch);
    return matchSuccess();
  }
};

/// dispatch table for a Fortran derived type
struct DispatchTableOpConversion : public FIROpConversion<DispatchTableOp> {
  using FIROpConversion::FIROpConversion;

  M::PatternMatchResult
  matchAndRewrite(M::Operation *op, OperandTy operands,
                  M::ConversionPatternRewriter &rewriter) const override {
    auto disptable = M::cast<DispatchTableOp>(op);
    TODO(disptable);
    return matchSuccess();
  }
};

/// entry in a dispatch table; binds a method-name to a function
struct DTEntryOpConversion : public FIROpConversion<DTEntryOp> {
  using FIROpConversion::FIROpConversion;

  M::PatternMatchResult
  matchAndRewrite(M::Operation *op, OperandTy operands,
                  M::ConversionPatternRewriter &rewriter) const override {
    auto dtentry = M::cast<DTEntryOp>(op);
    TODO(dtentry);
    return matchSuccess();
  }
};

/// create a CHARACTER box
struct EmboxCharOpConversion : public FIROpConversion<EmboxCharOp> {
  using FIROpConversion::FIROpConversion;

  M::PatternMatchResult
  matchAndRewrite(M::Operation *op, OperandTy operands,
                  M::ConversionPatternRewriter &rewriter) const override {
    auto emboxchar = M::cast<EmboxCharOp>(op);
    auto a = operands[0];
    auto b = operands[1];
    auto loc = emboxchar.getLoc();
    auto ctx = emboxchar.getContext();
    auto ty = lowering.convertType(emboxchar.getType());
    auto c0 = M::ArrayAttr::get(rewriter.getI32IntegerAttr(0), ctx);
    auto c1 = M::ArrayAttr::get(rewriter.getI32IntegerAttr(1), ctx);
    auto un = rewriter.create<M::LLVM::UndefOp>(loc, ty);
    auto r = rewriter.create<M::LLVM::InsertValueOp>(loc, ty, un, a, c0);
    rewriter.replaceOpWithNewOp<M::LLVM::InsertValueOp>(emboxchar, ty, r, b,
                                                        c1);
    return matchSuccess();
  }
};

/// Generate an alloca of size `size` and cast it to type `toTy`
<<<<<<< HEAD
M::Value *genAllocaWithType(M::Location loc, M::LLVM::LLVMType toTy,
                            M::Value *size, M::LLVM::LLVMDialect *dialect,
                            unsigned alignment,
                            M::ConversionPatternRewriter &rewriter) {
  auto ptrTy = toTy.getPointerTo();
  auto i8Ty = M::LLVM::LLVMType::getInt8Ty(dialect);
  auto *thisBlock = rewriter.getInsertionBlock();
  auto func = M::cast<M::FuncOp>(thisBlock->getParentOp());
  rewriter.setInsertionPointToStart(&func.front());
  auto al = rewriter.create<M::LLVM::AllocaOp>(loc, i8Ty, size, alignment);
  rewriter.setInsertionPointToEnd(thisBlock);
  return rewriter.create<M::LLVM::BitcastOp>(loc, ptrTy, al);
}

M::Value *genConstantOffset(M::Location loc, M::LLVM::LLVMType ity,
			    M::ConversionPatternRewriter &rewriter,
			    unsigned offset) {
  auto c0attr = rewriter.getI64IntegerAttr(offset);
  return rewriter.create<M::LLVM::ConstantOp>(loc, ity, c0attr);
}
  
=======
M::LLVM::BitcastOp genAllocaWithType(M::Location loc, M::LLVM::LLVMType toTy,
                                     M::LLVM::LLVMDialect *dialect,
                                     M::LLVM::LLVMType ity, unsigned size,
                                     unsigned alignment,
                                     M::ConversionPatternRewriter &rewriter) {
  auto ptrTy = toTy.getPointerTo();
  auto i8Ty = M::LLVM::LLVMType::getInt8PtrTy(dialect);
  auto thisPt = rewriter.saveInsertionPoint();
  auto *thisBlock = rewriter.getInsertionBlock();
  auto func = M::cast<M::LLVM::LLVMFuncOp>(thisBlock->getParentOp());
  rewriter.setInsertionPointToStart(&func.front());
  auto cattr = rewriter.getI64IntegerAttr(size);
  auto size_ = rewriter.create<M::LLVM::ConstantOp>(loc, ity, cattr);
  auto al = rewriter.create<M::LLVM::AllocaOp>(loc, i8Ty, size_, alignment);
  rewriter.restoreInsertionPoint(thisPt);
  return rewriter.create<M::LLVM::BitcastOp>(loc, ptrTy, al);
}

M::LLVM::ConstantOp genConstantOffset(M::Location loc, M::LLVM::LLVMType ity,
                                      M::ConversionPatternRewriter &rewriter,
                                      int offset) {
  auto c0attr = rewriter.getI64IntegerAttr(offset);
  return rewriter.create<M::LLVM::ConstantOp>(loc, ity, c0attr);
}

template <typename... ARGS>
M::LLVM::GEPOp genGEP(M::Location loc, M::LLVM::LLVMType ty,
                      M::ConversionPatternRewriter &rewriter, M::Value *base,
                      ARGS... args) {
  L::SmallVector<M::Value *, 16> cv{args...};
  return rewriter.create<M::LLVM::GEPOp>(loc, ty, base, cv);
}

M::LLVM::GEPOp genGEPToField(M::Location loc, M::LLVM::LLVMType ty,
                             M::ConversionPatternRewriter &rewriter,
                             M::Value *base, M::Value *baseOff,
                             M::LLVM::LLVMType ity, int field) {
  auto c = genConstantOffset(loc, ity, rewriter, field);
  return genGEP(loc, ty, rewriter, base, c);
}

>>>>>>> 7a763a80
/// create a generic box on a memory reference
struct EmboxOpConversion : public FIROpConversion<EmboxOp> {
  using FIROpConversion::FIROpConversion;

  M::PatternMatchResult
  matchAndRewrite(M::Operation *op, OperandTy operands,
                  M::ConversionPatternRewriter &rewriter) const override {
    auto embox = M::cast<EmboxOp>(op);
    auto loc = embox.getLoc();
    auto dialect = getDialect();
<<<<<<< HEAD
    auto ty = lowering.unwrap(operands[0]->getType());
    auto ity = lowering.indexType();
    auto c24attr = rewriter.getI64IntegerAttr(24);
    M::Value *size = rewriter.create<M::LLVM::ConstantOp>(loc, ity, c24attr);
    unsigned align = 8;
    auto alloca = genAllocaWithType(loc, ty, size, dialect, align, rewriter);
    auto c0 = genConstantOffset(loc, ity, rewriter, 0);
    L::SmallVector<M::Value*,2> c0v{c0,c0};
    auto f0p = rewriter.create<M::LLVM::GEPOp>(loc, ty, alloca, c0v);
    rewriter.create<M::LLVM::StoreOp>(loc, operands[0], f0p);
    auto c1 = genConstantOffset(loc, ity, rewriter, 1);
    L::SmallVector<M::Value*,2> c1v{c0,c1};
    auto f1p = rewriter.create<M::LLVM::GEPOp>(loc, ty, alloca, c1v);
    rewriter.create<M::LLVM::StoreOp>(loc, c0, f1p);
    auto c2 = genConstantOffset(loc, ity, rewriter, 2);
    L::SmallVector<M::Value*,2> c2v{c0,c2};
    auto f2p = rewriter.create<M::LLVM::GEPOp>(loc, ty, alloca, c2v);
    rewriter.create<M::LLVM::StoreOp>(loc, c0, f2p);
    auto c3 = genConstantOffset(loc, ity, rewriter, 3);
    L::SmallVector<M::Value*,2> c3v{c0,c3};
    auto f3p = rewriter.create<M::LLVM::GEPOp>(loc, ty, alloca, c3v);
    rewriter.create<M::LLVM::StoreOp>(loc, c0, f3p);
    auto c4 = genConstantOffset(loc, ity, rewriter, 4);
    L::SmallVector<M::Value*,2> c4v{c0,c4};
    auto f4p = rewriter.create<M::LLVM::GEPOp>(loc, ty, alloca, c4v);
    rewriter.create<M::LLVM::StoreOp>(loc, c0, f4p);
    auto c5 = genConstantOffset(loc, ity, rewriter, 5);
    L::SmallVector<M::Value*,2> c5v{c0,c5};
    auto f5p = rewriter.create<M::LLVM::GEPOp>(loc, ty, alloca, c5v);
    rewriter.create<M::LLVM::StoreOp>(loc, c0, f5p);
    auto c6 = genConstantOffset(loc, ity, rewriter, 6);
    L::SmallVector<M::Value*,2> c6v{c0,c6};
    auto f6p = rewriter.create<M::LLVM::GEPOp>(loc, ty, alloca, c6v);
    rewriter.create<M::LLVM::StoreOp>(loc, c0, f6p);

    // FIXME: copy the dims info, etc.
=======
    auto ty = lowering.unwrap(lowering.convertType(embox.getType()));
    auto ity = lowering.indexType();
    unsigned align = 8;
    auto alloca = genAllocaWithType(loc, ty, dialect, ity, 24, align, rewriter);
    auto c0 = genConstantOffset(loc, ity, rewriter, 0);
    auto f0p = genGEP(loc, lowering.unwrap(operands[0]->getType()), rewriter,
                      alloca, c0);
    rewriter.create<M::LLVM::StoreOp>(loc, operands[0], f0p);
    auto f1p = genGEPToField(loc, M::LLVM::LLVMType::getInt64Ty(dialect),
                             rewriter, alloca, c0, ity, 1);
    rewriter.create<M::LLVM::StoreOp>(loc, c0, f1p);
    auto f2p = genGEPToField(loc, M::LLVM::LLVMType::getInt32Ty(dialect),
                             rewriter, alloca, c0, ity, 2);
    rewriter.create<M::LLVM::StoreOp>(loc, c0, f2p);
    auto i8Ty = M::LLVM::LLVMType::getInt8Ty(dialect);
    auto f3p = genGEPToField(loc, i8Ty, rewriter, alloca, c0, ity, 3);
    rewriter.create<M::LLVM::StoreOp>(loc, c0, f3p);
    auto f4p = genGEPToField(loc, i8Ty, rewriter, alloca, c0, ity, 4);
    rewriter.create<M::LLVM::StoreOp>(loc, c0, f4p);
    auto f5p = genGEPToField(loc, i8Ty, rewriter, alloca, c0, ity, 5);
    rewriter.create<M::LLVM::StoreOp>(loc, c0, f5p);
    auto f6p = genGEPToField(loc, i8Ty, rewriter, alloca, c0, ity, 6);
    rewriter.create<M::LLVM::StoreOp>(loc, c0, f6p);
    // FIXME: copy the dims info, etc.

    rewriter.replaceOp(embox, alloca.getResult());
>>>>>>> 7a763a80
    return matchSuccess();
  }
};

/// create a procedure pointer box
struct EmboxProcOpConversion : public FIROpConversion<EmboxProcOp> {
  using FIROpConversion::FIROpConversion;

  M::PatternMatchResult
  matchAndRewrite(M::Operation *op, OperandTy operands,
                  M::ConversionPatternRewriter &rewriter) const override {
    auto emboxproc = M::cast<EmboxProcOp>(op);
    auto a = operands[0];
    auto b = operands[1];
    auto loc = emboxproc.getLoc();
    auto ctx = emboxproc.getContext();
    auto ty = lowering.convertType(emboxproc.getType());
    auto c0 = M::ArrayAttr::get(rewriter.getI32IntegerAttr(0), ctx);
    auto c1 = M::ArrayAttr::get(rewriter.getI32IntegerAttr(1), ctx);
    auto un = rewriter.create<M::LLVM::UndefOp>(loc, ty);
    auto r = rewriter.create<M::LLVM::InsertValueOp>(loc, ty, un, a, c0);
    rewriter.replaceOpWithNewOp<M::LLVM::InsertValueOp>(emboxproc, ty, r, b,
                                                        c1);
    return matchSuccess();
  }
};

bool allConstants(OperandTy operands, int drop) {
  for (auto *opnd : operands) {
    if (drop) {
      --drop;
      continue;
    }
    if (opnd->getDefiningOp())
      if (dyn_cast<M::LLVM::ConstantOp>(opnd->getDefiningOp()) ||
          dyn_cast<M::ConstantOp>(opnd->getDefiningOp()))
        continue;
    return false;
  }
  return true;
}

M::Attribute getValue(M::Value *value) {
  assert(value->getDefiningOp());
  if (auto v = dyn_cast<M::LLVM::ConstantOp>(value->getDefiningOp()))
    return v.value();
  if (auto v = dyn_cast<M::ConstantOp>(value->getDefiningOp()))
    return v.value();
  assert(false && "must be a constant op");
  return {};
}

/// extract a subobject value from an ssa-value of aggregate type
struct ExtractValueOpConversion : public FIROpConversion<fir::ExtractValueOp> {
  using FIROpConversion::FIROpConversion;

  M::PatternMatchResult
  matchAndRewrite(M::Operation *op, OperandTy operands,
                  M::ConversionPatternRewriter &rewriter) const override {
    auto extractVal = M::cast<ExtractValueOp>(op);
    auto ty = lowering.convertType(extractVal.getType());
    // can we use LLVM's extractvalue instruction?
    if (allConstants(operands, 1)) {
      L::SmallVector<M::Attribute, 8> attrs;
      for (int i = 1, end = operands.size(); i < end; ++i)
        attrs.push_back(getValue(operands[i]));
      auto position = M::ArrayAttr::get(attrs, extractVal.getContext());
      rewriter.replaceOpWithNewOp<M::LLVM::ExtractValueOp>(
          extractVal, ty, operands[0], position);
    } else {
      TODO(extractVal);
    }
    return matchSuccess();
  }
};

/// Compute the offset of a field in a variable of derived type. A value of type
/// field can only be used as an argument to a coordinate_of, extract_value, or
/// insert_value operation. It derives it's meaning from the context of where it
/// is used.
struct FieldIndexOpConversion : public FIROpConversion<fir::FieldIndexOp> {
  using FIROpConversion::FIROpConversion;

  M::PatternMatchResult
  matchAndRewrite(M::Operation *op, OperandTy operands,
                  M::ConversionPatternRewriter &rewriter) const override {
    auto fieldindex = M::cast<FieldIndexOp>(op);
    rewriter.replaceOp(fieldindex, {});
    return matchSuccess();
  }
};

// Replace the fir-end op with a null
struct FirEndOpConversion : public FIROpConversion<FirEndOp> {
  using FIROpConversion::FIROpConversion;

  M::PatternMatchResult
  matchAndRewrite(M::Operation *op, OperandTy operands,
                  M::ConversionPatternRewriter &rewriter) const override {
    rewriter.replaceOp(op, {});
    return matchSuccess();
  }
};

M::LLVM::LLVMFuncOp getFree(FreeMemOp op,
                            M::ConversionPatternRewriter &rewriter,
                            M::LLVM::LLVMDialect *dialect) {
  auto module = op.getParentOfType<M::ModuleOp>();
  if (auto freeFunc = module.lookupSymbol<M::LLVM::LLVMFuncOp>("free"))
    return freeFunc;
  M::OpBuilder moduleBuilder(op.getParentOfType<M::ModuleOp>().getBodyRegion());
  auto voidType = M::LLVM::LLVMType::getVoidTy(dialect);
  return moduleBuilder.create<M::LLVM::LLVMFuncOp>(
      rewriter.getUnknownLoc(), "free",
      M::LLVM::LLVMType::getFunctionTy(voidType, getVoidPtrType(dialect),
                                       /*isVarArg=*/false));
}

// call free function
struct FreeMemOpConversion : public FIROpConversion<fir::FreeMemOp> {
  using FIROpConversion::FIROpConversion;

  M::PatternMatchResult
  matchAndRewrite(M::Operation *op, OperandTy operands,
                  M::ConversionPatternRewriter &rewriter) const override {
    auto freemem = M::cast<fir::FreeMemOp>(op);
    auto dialect = getDialect();
    auto freeFunc = getFree(freemem, rewriter, dialect);
    auto bitcast = rewriter.create<M::LLVM::BitcastOp>(
        freemem.getLoc(), getVoidPtrType(dialect), operands[0]);
    freemem.setAttr("callee", rewriter.getSymbolRefAttr(freeFunc));
    rewriter.replaceOpWithNewOp<M::LLVM::CallOp>(
        freemem, M::LLVM::LLVMType::getVoidTy(dialect),
        L::SmallVector<M::Value *, 1>{bitcast}, freemem.getAttrs());
    return matchSuccess();
  }
};

struct GenDimsOpConversion : public FIROpConversion<GenDimsOp> {
  using FIROpConversion::FIROpConversion;

  // gendims(args:index, ...) ==> %v = ... : [size x <3 x index>]
  M::PatternMatchResult
  matchAndRewrite(M::Operation *op, OperandTy operands,
                  M::ConversionPatternRewriter &rewriter) const override {
    auto gendims = M::cast<GenDimsOp>(op);
    TODO(gendims);
    return matchSuccess();
  }
};

struct GenTypeDescOpConversion : public FIROpConversion<GenTypeDescOp> {
  using FIROpConversion::FIROpConversion;

  M::PatternMatchResult
  matchAndRewrite(M::Operation *op, OperandTy operands,
                  M::ConversionPatternRewriter &rewriter) const override {
    auto gentypedesc = M::cast<GenTypeDescOp>(op);
    TODO(gentypedesc);
    return matchSuccess();
  }
};

struct GlobalEntryOpConversion : public FIROpConversion<GlobalEntryOp> {
  using FIROpConversion::FIROpConversion;

  M::PatternMatchResult
  matchAndRewrite(M::Operation *op, OperandTy operands,
                  M::ConversionPatternRewriter &rewriter) const override {
    auto globalentry = M::cast<GlobalEntryOp>(op);
    TODO(globalentry);
    return matchSuccess();
  }
};

struct GlobalOpConversion : public FIROpConversion<fir::GlobalOp> {
  using FIROpConversion::FIROpConversion;

  M::PatternMatchResult
  matchAndRewrite(M::Operation *op, OperandTy operands,
                  M::ConversionPatternRewriter &rewriter) const override {
    auto global = M::cast<fir::GlobalOp>(op);
    auto tyAttr = M::TypeAttr::get(lowering.convertType(global.getType()));
    M::UnitAttr isConst;
    if (global.getAttrOfType<M::BoolAttr>("constant").getValue())
      isConst = M::UnitAttr::get(global.getContext());
    auto name = M::StringAttr::get(
        global.getAttrOfType<M::StringAttr>(M::SymbolTable::getSymbolAttrName())
            .getValue(),
        global.getContext());
    M::Attribute value;
    auto addrSpace = /* FIXME: hard-coded i32 here; is that ok? */
        rewriter.getI32IntegerAttr(0);
    rewriter.replaceOpWithNewOp<M::LLVM::GlobalOp>(global, tyAttr, isConst,
                                                   name, value, addrSpace);
    return matchSuccess();
  }
};

/// InsertValue is the generalized instruction for the composition of new
/// aggregate type values.
struct InsertValueOpConversion : public FIROpConversion<InsertValueOp> {
  using FIROpConversion::FIROpConversion;

  M::PatternMatchResult
  matchAndRewrite(M::Operation *op, OperandTy operands,
                  M::ConversionPatternRewriter &rewriter) const override {
    auto insertVal = cast<InsertValueOp>(op);
    auto ty = lowering.convertType(insertVal.getType());
    // can we use LLVM's extractvalue instruction?
    if (allConstants(operands, 2)) {
      L::SmallVector<M::Attribute, 8> attrs;
      for (int i = 2, end = operands.size(); i < end; ++i)
        attrs.push_back(getValue(operands[i]));
      auto position = M::ArrayAttr::get(attrs, insertVal.getContext());
      rewriter.replaceOpWithNewOp<M::LLVM::InsertValueOp>(
          insertVal, ty, operands[0], operands[1], position);
    } else {
      // offsets must be computed at runtime
      TODO(insertVal);
    }
    return matchSuccess();
  }
};

// Compute the index of the LEN param in the descriptor addendum.  A value of
// type field can only be used as an argument to a coordinate_of, extract_value,
// or insert_value operation. It derives it's meaning from the context of where
// it is used.  A LEN parameter cannot be an aggregate itself and thus a
// LenParamIndexOp can appear only once and must be last in the argument list.
struct LenParamIndexOpConversion
    : public FIROpConversion<fir::LenParamIndexOp> {
  using FIROpConversion::FIROpConversion;

  M::PatternMatchResult
  matchAndRewrite(M::Operation *op, OperandTy operands,
                  M::ConversionPatternRewriter &rewriter) const override {
    auto lenparam = M::cast<LenParamIndexOp>(op);
    rewriter.replaceOp(lenparam, {});
    return matchSuccess();
  }
};

// convert to LLVM IR dialect `load`
struct LoadOpConversion : public FIROpConversion<fir::LoadOp> {
  using FIROpConversion::FIROpConversion;

  M::PatternMatchResult
  matchAndRewrite(M::Operation *op, OperandTy operands,
                  M::ConversionPatternRewriter &rewriter) const override {
    auto load = M::cast<fir::LoadOp>(op);
    auto ty = lowering.convertType(load.getType());
    auto at = load.getAttrs();
    rewriter.replaceOpWithNewOp<M::LLVM::LoadOp>(op, ty, operands, at);
    return matchSuccess();
  }
};

// abstract loop construct
struct LoopOpConversion : public FIROpConversion<fir::LoopOp> {
  using FIROpConversion::FIROpConversion;

  M::PatternMatchResult
  matchAndRewrite(M::Operation *op, OperandTy operands,
                  M::ConversionPatternRewriter &rewriter) const override {
    auto loop = M::cast<fir::LoopOp>(op);
    TODO(loop);
    return matchSuccess();
  }
};

// FIXME: how do we want to enforce this in LLVM-IR?
struct NoReassocOpConversion : public FIROpConversion<NoReassocOp> {
  using FIROpConversion::FIROpConversion;

  M::PatternMatchResult
  matchAndRewrite(M::Operation *op, OperandTy operands,
                  M::ConversionPatternRewriter &rewriter) const override {
    auto noreassoc = M::cast<NoReassocOp>(op);
    noreassoc.replaceAllUsesWith(operands[0]);
    rewriter.replaceOp(noreassoc, {});
    return matchSuccess();
  }
};

void genCaseLadderStep(M::Location loc, M::Value *cmp, M::Block *dest,
                       OperandTy destOps,
                       M::ConversionPatternRewriter &rewriter) {
  auto *thisBlock = rewriter.getInsertionBlock();
  auto *newBlock = rewriter.createBlock(dest);
  rewriter.setInsertionPointToEnd(thisBlock);
  L::SmallVector<M::Block *, 2> dest_{dest, newBlock};
  L::SmallVector<L::ArrayRef<M::Value *>, 2> destOps_{destOps, {}};
  rewriter.create<M::LLVM::CondBrOp>(loc, L::ArrayRef<M::Value *>{cmp}, dest_,
                                     destOps_);
  rewriter.setInsertionPointToEnd(newBlock);
}

/// Conversion of `fir.select_case`
///
/// TODO: lowering of CHARACTER type cases
struct SelectCaseOpConversion : public FIROpConversion<SelectCaseOp> {
  using FIROpConversion::FIROpConversion;

  M::PatternMatchResult
  matchAndRewrite(M::Operation *op, OperandTy operands,
                  L::ArrayRef<M::Block *> destinations,
                  L::ArrayRef<OperandTy> destOperands,
                  M::ConversionPatternRewriter &rewriter) const override {
    auto selectcase = M::cast<SelectCaseOp>(op);
    auto conds = selectcase.getNumConditions();
    auto attrName = SelectCaseOp::AttrName;
    auto caseAttr = selectcase.getAttrOfType<M::ArrayAttr>(attrName);
    auto cases = caseAttr.getValue();
    // Type can be CHARACTER, INTEGER, or LOGICAL (C1145)
    auto ty = selectcase.getSelector()->getType();
    (void)ty;
    auto &selector = operands[0];
    unsigned nextOp = 1;
    auto loc = selectcase.getLoc();
    assert(conds > 0 && "selectcase must have cases");
    for (unsigned t = 0; t != conds; ++t) {
      auto &attr = cases[t];
      if (attr.dyn_cast_or_null<fir::PointIntervalAttr>()) {
        auto cmp = rewriter.create<M::LLVM::ICmpOp>(
            loc, M::LLVM::ICmpPredicate::eq, selector, operands[nextOp++]);
        genCaseLadderStep(loc, cmp, destinations[t], destOperands[t], rewriter);
        continue;
      }
      if (attr.dyn_cast_or_null<fir::LowerBoundAttr>()) {
        auto cmp = rewriter.create<M::LLVM::ICmpOp>(
            loc, M::LLVM::ICmpPredicate::sle, operands[nextOp++], selector);
        genCaseLadderStep(loc, cmp, destinations[t], destOperands[t], rewriter);
        continue;
      }
      if (attr.dyn_cast_or_null<fir::UpperBoundAttr>()) {
        auto cmp = rewriter.create<M::LLVM::ICmpOp>(
            loc, M::LLVM::ICmpPredicate::sle, selector, operands[nextOp++]);
        genCaseLadderStep(loc, cmp, destinations[t], destOperands[t], rewriter);
        continue;
      }
      if (attr.dyn_cast_or_null<fir::ClosedIntervalAttr>()) {
        auto cmp = rewriter.create<M::LLVM::ICmpOp>(
            loc, M::LLVM::ICmpPredicate::sle, operands[nextOp++], selector);
        auto *thisBlock = rewriter.getInsertionBlock();
        auto *newBlock1 = rewriter.createBlock(destinations[t]);
        auto *newBlock2 = rewriter.createBlock(destinations[t]);
        rewriter.setInsertionPointToEnd(thisBlock);
        L::SmallVector<M::Block *, 2> dests{newBlock1, newBlock2};
        L::SmallVector<L::ArrayRef<M::Value *>, 2> destOps{{}, {}};
        rewriter.create<M::LLVM::CondBrOp>(loc, L::ArrayRef<M::Value *>{cmp},
                                           dests, destOps);
        rewriter.setInsertionPointToEnd(newBlock1);
        auto cmp2 = rewriter.create<M::LLVM::ICmpOp>(
            loc, M::LLVM::ICmpPredicate::sle, selector, operands[nextOp++]);
        L::SmallVector<M::Block *, 2> dest2{destinations[t], newBlock2};
        L::SmallVector<L::ArrayRef<M::Value *>, 2> destOp2{destOperands[t], {}};
        rewriter.create<M::LLVM::CondBrOp>(loc, L::ArrayRef<M::Value *>{cmp2},
                                           dest2, destOp2);
        rewriter.setInsertionPointToEnd(newBlock2);
        continue;
      }
      assert(attr.dyn_cast_or_null<M::UnitAttr>());
      assert((t + 1 == conds) && "unit must be last");
      L::SmallVector<M::Value *, 1> empty;
      rewriter.replaceOpWithNewOp<M::LLVM::BrOp>(
          selectcase, empty, destinations[t], destOperands[t]);
    }
    return matchSuccess();
  }
};

template <typename OP>
void selectMatchAndRewrite(FIRToLLVMTypeConverter &lowering, M::Operation *op,
                           OperandTy operands,
                           L::ArrayRef<M::Block *> destinations,
                           L::ArrayRef<OperandTy> destOperands,
                           M::ConversionPatternRewriter &rewriter) {
  auto select = M::cast<OP>(op);

  // We could target the LLVM switch instruction, but it isn't part of the
  // LLVM IR dialect.  Create an if-then-else ladder instead.
  auto conds = select.getNumConditions();
  auto attrName = OP::AttrName;
  auto caseAttr = select.template getAttrOfType<M::ArrayAttr>(attrName);
  auto cases = caseAttr.getValue();
  auto ty = select.getSelector()->getType();
  auto ity = lowering.convertType(ty);
  auto &selector = operands[0];
  auto loc = select.getLoc();
  assert(conds > 0 && "select must have cases");
  for (unsigned t = 0; t != conds; ++t) {
    auto &attr = cases[t];
    if (auto intAttr = attr.template dyn_cast_or_null<M::IntegerAttr>()) {
      auto ci = rewriter.create<M::LLVM::ConstantOp>(
          loc, ity, rewriter.getIntegerAttr(ty, intAttr.getInt()));
      auto cmp = rewriter.create<M::LLVM::ICmpOp>(
          loc, M::LLVM::ICmpPredicate::eq, selector, ci);
      genCaseLadderStep(loc, cmp, destinations[t], destOperands[t], rewriter);
      continue;
    }
    assert(attr.template dyn_cast_or_null<M::UnitAttr>());
    assert((t + 1 == conds) && "unit must be last");
    L::SmallVector<M::Value *, 1> empty;
    rewriter.replaceOpWithNewOp<M::LLVM::BrOp>(select, empty, destinations[t],
                                               destOperands[t]);
  }
}

/// conversion of fir::SelectOp to an if-then-else ladder
struct SelectOpConversion : public FIROpConversion<fir::SelectOp> {
  using FIROpConversion::FIROpConversion;

  M::PatternMatchResult
  matchAndRewrite(M::Operation *op, OperandTy operands,
                  L::ArrayRef<M::Block *> destinations,
                  L::ArrayRef<OperandTy> destOperands,
                  M::ConversionPatternRewriter &rewriter) const override {
    selectMatchAndRewrite<fir::SelectOp>(lowering, op, operands, destinations,
                                         destOperands, rewriter);
    return matchSuccess();
  }
};

/// conversion of fir::SelectRankOp to an if-then-else ladder
struct SelectRankOpConversion : public FIROpConversion<SelectRankOp> {
  using FIROpConversion::FIROpConversion;

  M::PatternMatchResult
  matchAndRewrite(M::Operation *op, OperandTy operands,
                  L::ArrayRef<M::Block *> destinations,
                  L::ArrayRef<OperandTy> destOperands,
                  M::ConversionPatternRewriter &rewriter) const override {
    selectMatchAndRewrite<fir::SelectRankOp>(
        lowering, op, operands, destinations, destOperands, rewriter);
    return matchSuccess();
  }
};

// SelectTypeOp should have already been lowered
struct SelectTypeOpConversion : public FIROpConversion<SelectTypeOp> {
  using FIROpConversion::FIROpConversion;

  M::PatternMatchResult
  matchAndRewrite(M::Operation *op, OperandTy operands,
                  L::ArrayRef<M::Block *> destinations,
                  L::ArrayRef<OperandTy> destOperands,
                  M::ConversionPatternRewriter &rewriter) const override {
    auto selecttype = M::cast<SelectTypeOp>(op);
    TODO(selecttype);
    return matchSuccess();
  }
};

// convert to LLVM IR dialect `store`
struct StoreOpConversion : public FIROpConversion<fir::StoreOp> {
  using FIROpConversion::FIROpConversion;

  M::PatternMatchResult
  matchAndRewrite(M::Operation *op, OperandTy operands,
                  M::ConversionPatternRewriter &rewriter) const override {
    auto store = M::cast<fir::StoreOp>(op);
    rewriter.replaceOpWithNewOp<M::LLVM::StoreOp>(store, operands[0],
                                                  operands[1]);
    return matchSuccess();
  }
};

// unbox a CHARACTER box value, yielding its components
struct UnboxCharOpConversion : public FIROpConversion<UnboxCharOp> {
  using FIROpConversion::FIROpConversion;

  M::PatternMatchResult
  matchAndRewrite(M::Operation *op, OperandTy operands,
                  M::ConversionPatternRewriter &rewriter) const override {
    auto unboxchar = M::cast<UnboxCharOp>(op);
    unboxchar.replaceAllUsesWith(operands);
    rewriter.replaceOp(unboxchar, {});
    return matchSuccess();
  }
};

// unbox a generic box value, yielding its components
struct UnboxOpConversion : public FIROpConversion<UnboxOp> {
  using FIROpConversion::FIROpConversion;

  M::PatternMatchResult
  matchAndRewrite(M::Operation *op, OperandTy operands,
                  M::ConversionPatternRewriter &rewriter) const override {
    auto unbox = M::cast<UnboxOp>(op);
    unbox.replaceAllUsesWith(operands);
    rewriter.replaceOp(unbox, {});
    return matchSuccess();
  }
};

// unbox a procedure box value, yielding its components
struct UnboxProcOpConversion : public FIROpConversion<UnboxProcOp> {
  using FIROpConversion::FIROpConversion;

  M::PatternMatchResult
  matchAndRewrite(M::Operation *op, OperandTy operands,
                  M::ConversionPatternRewriter &rewriter) const override {
    auto unboxproc = M::cast<UnboxProcOp>(op);
    unboxproc.replaceAllUsesWith(operands);
    rewriter.replaceOp(unboxproc, {});
    return matchSuccess();
  }
};

// convert to LLVM IR dialect `undef`
struct UndefOpConversion : public FIROpConversion<UndefOp> {
  using FIROpConversion::FIROpConversion;

  M::PatternMatchResult
  matchAndRewrite(M::Operation *op, OperandTy operands,
                  M::ConversionPatternRewriter &rewriter) const override {
    auto undef = M::cast<UndefOp>(op);
    rewriter.replaceOpWithNewOp<M::LLVM::UndefOp>(
        undef, lowering.convertType(undef.getType()));
    return matchSuccess();
  }
};

// convert to LLVM IR dialect `unreachable`
struct UnreachableOpConversion : public FIROpConversion<UnreachableOp> {
  using FIROpConversion::FIROpConversion;

  M::PatternMatchResult
  matchAndRewrite(M::Operation *op, OperandTy operands,
                  M::ConversionPatternRewriter &rewriter) const override {
    auto unreach = M::cast<UnreachableOp>(op);
    L::SmallVector<M::Block *, 1> destinations; // none
    L::SmallVector<OperandTy, 1> destOperands;  // none
    rewriter.replaceOpWithNewOp<M::LLVM::UnreachableOp>(
        unreach, operands, destinations, destOperands, unreach.getAttrs());
    return matchSuccess();
  }
};

// abstract conditional construct
struct WhereOpConversion : public FIROpConversion<fir::WhereOp> {
  using FIROpConversion::FIROpConversion;

  M::PatternMatchResult
  matchAndRewrite(M::Operation *op, OperandTy operands,
                  M::ConversionPatternRewriter &rewriter) const override {
    auto where = M::cast<fir::WhereOp>(op);
    TODO(where);
    return matchSuccess();
  }
};

//
// Primitive operations on Real (floating-point) types
//

/// Convert a floating-point primitive
template <typename BINOP, typename LLVMOP>
void lowerRealBinaryOp(M::Operation *op, OperandTy operands,
                       M::ConversionPatternRewriter &rewriter,
                       FIRToLLVMTypeConverter &lowering) {
  auto binop = cast<BINOP>(op);
  auto ty = lowering.convertType(binop.getType());
  rewriter.replaceOpWithNewOp<LLVMOP>(binop, ty, operands);
}

struct AddfOpConversion : public FIROpConversion<fir::AddfOp> {
  using FIROpConversion::FIROpConversion;

  M::PatternMatchResult
  matchAndRewrite(M::Operation *op, OperandTy operands,
                  M::ConversionPatternRewriter &rewriter) const override {
    lowerRealBinaryOp<fir::AddfOp, M::LLVM::FAddOp>(op, operands, rewriter,
                                                    lowering);
    return matchSuccess();
  }
};
struct SubfOpConversion : public FIROpConversion<fir::SubfOp> {
  using FIROpConversion::FIROpConversion;

  M::PatternMatchResult
  matchAndRewrite(M::Operation *op, OperandTy operands,
                  M::ConversionPatternRewriter &rewriter) const override {
    lowerRealBinaryOp<fir::SubfOp, M::LLVM::FSubOp>(op, operands, rewriter,
                                                    lowering);
    return matchSuccess();
  }
};
struct MulfOpConversion : public FIROpConversion<fir::MulfOp> {
  using FIROpConversion::FIROpConversion;

  M::PatternMatchResult
  matchAndRewrite(M::Operation *op, OperandTy operands,
                  M::ConversionPatternRewriter &rewriter) const override {
    lowerRealBinaryOp<fir::MulfOp, M::LLVM::FMulOp>(op, operands, rewriter,
                                                    lowering);
    return matchSuccess();
  }
};
struct DivfOpConversion : public FIROpConversion<fir::DivfOp> {
  using FIROpConversion::FIROpConversion;

  M::PatternMatchResult
  matchAndRewrite(M::Operation *op, OperandTy operands,
                  M::ConversionPatternRewriter &rewriter) const override {
    lowerRealBinaryOp<fir::DivfOp, M::LLVM::FDivOp>(op, operands, rewriter,
                                                    lowering);
    return matchSuccess();
  }
};
struct ModfOpConversion : public FIROpConversion<fir::ModfOp> {
  using FIROpConversion::FIROpConversion;

  M::PatternMatchResult
  matchAndRewrite(M::Operation *op, OperandTy operands,
                  M::ConversionPatternRewriter &rewriter) const override {
    lowerRealBinaryOp<fir::ModfOp, M::LLVM::FRemOp>(op, operands, rewriter,
                                                    lowering);
    return matchSuccess();
  }
};

struct NegfOpConversion : public FIROpConversion<fir::NegfOp> {
  using FIROpConversion::FIROpConversion;

  M::PatternMatchResult
  matchAndRewrite(M::Operation *op, OperandTy operands,
                  M::ConversionPatternRewriter &rewriter) const override {
    auto neg = M::cast<fir::NegfOp>(op);
    auto ty = lowering.convertType(neg.getType());
    rewriter.replaceOpWithNewOp<M::LLVM::FNegOp>(neg, ty, operands);
    return matchSuccess();
  }
};

//
// Primitive operations on Complex types
//

/// Generate code for complex addition/subtraction
template <typename LLVMOP, typename OPTY>
M::LLVM::InsertValueOp complexSum(OPTY sumop, OperandTy opnds,
                                  M::ConversionPatternRewriter &rewriter,
                                  FIRToLLVMTypeConverter &lowering) {
  auto a = opnds[0];
  auto b = opnds[1];
  auto loc = sumop.getLoc();
  auto ctx = sumop.getContext();
  auto c0 = M::ArrayAttr::get(rewriter.getI32IntegerAttr(0), ctx);
  auto c1 = M::ArrayAttr::get(rewriter.getI32IntegerAttr(1), ctx);
  auto ty = lowering.convertType(sumop.getType());
  auto x = rewriter.create<M::LLVM::ExtractValueOp>(loc, ty, a, c0);
  auto x_ = rewriter.create<M::LLVM::ExtractValueOp>(loc, ty, b, c0);
  auto rx = rewriter.create<LLVMOP>(loc, ty, x, x_);
  auto y = rewriter.create<M::LLVM::ExtractValueOp>(loc, ty, a, c1);
  auto y_ = rewriter.create<M::LLVM::ExtractValueOp>(loc, ty, b, c1);
  auto ry = rewriter.create<LLVMOP>(loc, ty, y, y_);
  auto r = rewriter.create<M::LLVM::UndefOp>(loc, ty);
  auto r_ = rewriter.create<M::LLVM::InsertValueOp>(loc, ty, r, rx, c0);
  return rewriter.create<M::LLVM::InsertValueOp>(loc, ty, r_, ry, c1);
}

struct AddcOpConversion : public FIROpConversion<fir::AddcOp> {
  using FIROpConversion::FIROpConversion;

  M::PatternMatchResult
  matchAndRewrite(M::Operation *op, OperandTy operands,
                  M::ConversionPatternRewriter &rewriter) const override {
    // result: (x + x') + i(y + y')
    auto addc = cast<fir::AddcOp>(op);
    auto r = complexSum<M::LLVM::FAddOp>(addc, operands, rewriter, lowering);
    addc.replaceAllUsesWith(r.getResult());
    rewriter.replaceOp(addc, r.getResult());
    return matchSuccess();
  }
};

struct SubcOpConversion : public FIROpConversion<fir::SubcOp> {
  using FIROpConversion::FIROpConversion;

  M::PatternMatchResult
  matchAndRewrite(M::Operation *op, OperandTy operands,
                  M::ConversionPatternRewriter &rewriter) const override {
    // result: (x - x') + i(y - y')
    auto subc = M::cast<fir::SubcOp>(op);
    auto r = complexSum<M::LLVM::FSubOp>(subc, operands, rewriter, lowering);
    subc.replaceAllUsesWith(r.getResult());
    rewriter.replaceOp(subc, r.getResult());
    return matchSuccess();
  }
};

/// Inlined complex multiply
struct MulcOpConversion : public FIROpConversion<fir::MulcOp> {
  using FIROpConversion::FIROpConversion;

  M::PatternMatchResult
  matchAndRewrite(M::Operation *op, OperandTy operands,
                  M::ConversionPatternRewriter &rewriter) const override {
    auto mulc = M::cast<fir::MulcOp>(op);
    // FIXME: should this just call __muldc3 ?
    // result: (xx'-yy')+i(xy'+yx')
    auto a = operands[0];
    auto b = operands[1];
    auto loc = mulc.getLoc();
    auto ctx = mulc.getContext();
    auto c0 = M::ArrayAttr::get(rewriter.getI32IntegerAttr(0), ctx);
    auto c1 = M::ArrayAttr::get(rewriter.getI32IntegerAttr(1), ctx);
    auto ty = lowering.convertType(mulc.getType());
    auto x = rewriter.create<M::LLVM::ExtractValueOp>(loc, ty, a, c0);
    auto x_ = rewriter.create<M::LLVM::ExtractValueOp>(loc, ty, b, c0);
    auto xx_ = rewriter.create<M::LLVM::FMulOp>(loc, ty, x, x_);
    auto y = rewriter.create<M::LLVM::ExtractValueOp>(loc, ty, a, c1);
    auto yx_ = rewriter.create<M::LLVM::FMulOp>(loc, ty, y, x_);
    auto y_ = rewriter.create<M::LLVM::ExtractValueOp>(loc, ty, b, c1);
    auto xy_ = rewriter.create<M::LLVM::FMulOp>(loc, ty, x, y_);
    auto ri = rewriter.create<M::LLVM::FAddOp>(loc, ty, xy_, yx_);
    auto yy_ = rewriter.create<M::LLVM::FMulOp>(loc, ty, y, y_);
    auto rr = rewriter.create<M::LLVM::FSubOp>(loc, ty, xx_, yy_);
    auto ra = rewriter.create<M::LLVM::UndefOp>(loc, ty);
    auto r_ = rewriter.create<M::LLVM::InsertValueOp>(loc, ty, ra, rr, c0);
    auto r = rewriter.create<M::LLVM::InsertValueOp>(loc, ty, r_, ri, c1);
    mulc.replaceAllUsesWith(r.getResult());
    rewriter.replaceOp(mulc, r.getResult());
    return matchSuccess();
  }
};

/// Inlined complex division
struct DivcOpConversion : public FIROpConversion<fir::DivcOp> {
  using FIROpConversion::FIROpConversion;

  M::PatternMatchResult
  matchAndRewrite(M::Operation *op, OperandTy operands,
                  M::ConversionPatternRewriter &rewriter) const override {
    auto divc = M::cast<fir::DivcOp>(op);
    // FIXME: should this just call __divdc3 ?
    // result: ((xx'+yy')/d) + i((yx'-xy')/d) where d = x'x' + y'y'
    auto a = operands[0];
    auto b = operands[1];
    auto loc = divc.getLoc();
    auto ctx = divc.getContext();
    auto c0 = M::ArrayAttr::get(rewriter.getI32IntegerAttr(0), ctx);
    auto c1 = M::ArrayAttr::get(rewriter.getI32IntegerAttr(1), ctx);
    auto ty = lowering.convertType(divc.getType());
    auto x = rewriter.create<M::LLVM::ExtractValueOp>(loc, ty, a, c0);
    auto x_ = rewriter.create<M::LLVM::ExtractValueOp>(loc, ty, b, c0);
    auto xx_ = rewriter.create<M::LLVM::FMulOp>(loc, ty, x, x_);
    auto x_x_ = rewriter.create<M::LLVM::FMulOp>(loc, ty, x_, x_);
    auto y = rewriter.create<M::LLVM::ExtractValueOp>(loc, ty, a, c1);
    auto yx_ = rewriter.create<M::LLVM::FMulOp>(loc, ty, y, x_);
    auto y_ = rewriter.create<M::LLVM::ExtractValueOp>(loc, ty, b, c1);
    auto xy_ = rewriter.create<M::LLVM::FMulOp>(loc, ty, x, y_);
    auto yy_ = rewriter.create<M::LLVM::FMulOp>(loc, ty, y, y_);
    auto y_y_ = rewriter.create<M::LLVM::FMulOp>(loc, ty, y_, y_);
    auto d = rewriter.create<M::LLVM::FAddOp>(loc, ty, x_x_, y_y_);
    auto rrn = rewriter.create<M::LLVM::FAddOp>(loc, ty, xx_, yy_);
    auto rin = rewriter.create<M::LLVM::FSubOp>(loc, ty, yx_, xy_);
    auto rr = rewriter.create<M::LLVM::FDivOp>(loc, ty, rrn, d);
    auto ri = rewriter.create<M::LLVM::FDivOp>(loc, ty, rin, d);
    auto ra = rewriter.create<M::LLVM::UndefOp>(loc, ty);
    auto r_ = rewriter.create<M::LLVM::InsertValueOp>(loc, ty, ra, rr, c0);
    auto r = rewriter.create<M::LLVM::InsertValueOp>(loc, ty, r_, ri, c1);
    divc.replaceAllUsesWith(r.getResult());
    rewriter.replaceOp(divc, r.getResult());
    return matchSuccess();
  }
};

struct NegcOpConversion : public FIROpConversion<fir::NegcOp> {
  using FIROpConversion::FIROpConversion;

  M::PatternMatchResult
  matchAndRewrite(M::Operation *op, OperandTy operands,
                  M::ConversionPatternRewriter &rewriter) const override {
    auto neg = M::cast<fir::NegcOp>(op);
    auto ctxt = neg.getContext();
    auto ty = lowering.convertType(neg.getType());
    auto loc = neg.getLoc();
    auto c0 = M::ArrayAttr::get(rewriter.getI32IntegerAttr(0), ctxt);
    auto &o0 = operands[0];
    auto rp = rewriter.create<M::LLVM::ExtractValueOp>(loc, ty, o0, c0);
    auto nrp = rewriter.create<M::LLVM::FNegOp>(loc, ty, rp);
    auto c1 = M::ArrayAttr::get(rewriter.getI32IntegerAttr(1), ctxt);
    auto ip = rewriter.create<M::LLVM::ExtractValueOp>(loc, ty, o0, c1);
    auto nip = rewriter.create<M::LLVM::FNegOp>(loc, ty, ip);
    auto r = rewriter.create<M::LLVM::InsertValueOp>(loc, ty, o0, nrp, c0);
    rewriter.replaceOpWithNewOp<M::LLVM::InsertValueOp>(neg, ty, r, nip, c1);
    return matchSuccess();
  }
};

// Lower a SELECT operation into a cascade of conditional branches. The last
// case must be the `true` condition.
/// Convert FIR dialect to LLVM dialect
///
/// This pass lowers all FIR dialect operations to LLVM IR dialect.  An
/// MLIR pass is used to lower residual Std dialect to LLVM IR dialect.
struct FIRToLLVMLoweringPass : public M::ModulePass<FIRToLLVMLoweringPass> {
  void runOnModule() override {
    auto &context{getContext()};
    FIRToLLVMTypeConverter typeConverter{&context};
    M::OwningRewritePatternList patterns;
    patterns.insert<
        AddcOpConversion, AddfOpConversion, AddrOfOpConversion,
        AllocaOpConversion, AllocMemOpConversion, BoxAddrOpConversion,
        BoxCharLenOpConversion, BoxDimsOpConversion, BoxEleSizeOpConversion,
        BoxIsAllocOpConversion, BoxIsArrayOpConversion, BoxIsPtrOpConversion,
        BoxProcHostOpConversion, BoxRankOpConversion, BoxTypeDescOpConversion,
        CallOpConversion, CmpcOpConversion, CmpfOpConversion,
        ConvertOpConversion, CoordinateOpConversion, DispatchOpConversion,
        DispatchTableOpConversion, DivcOpConversion, DivfOpConversion,
        DTEntryOpConversion, EmboxCharOpConversion, EmboxOpConversion,
        EmboxProcOpConversion, FirEndOpConversion, ExtractValueOpConversion,
        FieldIndexOpConversion, FreeMemOpConversion, GenDimsOpConversion,
        GenTypeDescOpConversion, GlobalEntryOpConversion, GlobalOpConversion,
        InsertValueOpConversion, LenParamIndexOpConversion, LoadOpConversion,
        LoopOpConversion, ModfOpConversion, MulcOpConversion, MulfOpConversion,
        NegcOpConversion, NegfOpConversion, NoReassocOpConversion,
        SelectCaseOpConversion, SelectOpConversion, SelectRankOpConversion,
        SelectTypeOpConversion, StoreOpConversion, SubcOpConversion,
        SubfOpConversion, UnboxCharOpConversion, UnboxOpConversion,
        UnboxProcOpConversion, UndefOpConversion, UnreachableOpConversion,
        WhereOpConversion>(&context, typeConverter);
    M::populateStdToLLVMConversionPatterns(typeConverter, patterns);
    M::ConversionTarget target{context};
    target.addLegalDialect<M::LLVM::LLVMDialect>();

    // required NOP stubs for applying a full conversion
    target.addDynamicallyLegalOp<M::ModuleOp>(
        [&](M::ModuleOp op) { return true; });
    target.addDynamicallyLegalOp<M::ModuleTerminatorOp>(
        [&](M::ModuleTerminatorOp op) { return true; });

    // apply the patterns
    if (M::failed(M::applyFullConversion(
            getModule(), target, std::move(patterns), &typeConverter))) {
      M::emitError(M::UnknownLoc::get(&context),
                   "error in converting to LLVM-IR dialect\n");
      signalPassFailure();
    }
  }
};

/// Lower from LLVM IR dialect to proper LLVM-IR and dump the module
struct LLVMIRLoweringPass : public M::ModulePass<LLVMIRLoweringPass> {
  void runOnModule() override {
    genDispatchTableMap();

    if (auto llvmModule{M::translateModuleToLLVMIR(getModule())}) {
      std::error_code ec;
      L::raw_fd_ostream stream("a.ll", ec, L::sys::fs::F_None);
      stream << *llvmModule << '\n';
    } else {
      auto ctxt{getModule().getContext()};
      M::emitError(M::UnknownLoc::get(ctxt), "could not emit LLVM-IR\n");
      signalPassFailure();
    }
  }

private:
  void genDispatchTableMap() {
    // TODO
  }
};

} // namespace

std::unique_ptr<M::Pass> fir::createFIRToLLVMPass() {
  return std::make_unique<FIRToLLVMLoweringPass>();
}

std::unique_ptr<M::Pass> fir::createLLVMDialectToLLVMPass() {
  return std::make_unique<LLVMIRLoweringPass>();
}<|MERGE_RESOLUTION|>--- conflicted
+++ resolved
@@ -843,29 +843,6 @@
 };
 
 /// Generate an alloca of size `size` and cast it to type `toTy`
-<<<<<<< HEAD
-M::Value *genAllocaWithType(M::Location loc, M::LLVM::LLVMType toTy,
-                            M::Value *size, M::LLVM::LLVMDialect *dialect,
-                            unsigned alignment,
-                            M::ConversionPatternRewriter &rewriter) {
-  auto ptrTy = toTy.getPointerTo();
-  auto i8Ty = M::LLVM::LLVMType::getInt8Ty(dialect);
-  auto *thisBlock = rewriter.getInsertionBlock();
-  auto func = M::cast<M::FuncOp>(thisBlock->getParentOp());
-  rewriter.setInsertionPointToStart(&func.front());
-  auto al = rewriter.create<M::LLVM::AllocaOp>(loc, i8Ty, size, alignment);
-  rewriter.setInsertionPointToEnd(thisBlock);
-  return rewriter.create<M::LLVM::BitcastOp>(loc, ptrTy, al);
-}
-
-M::Value *genConstantOffset(M::Location loc, M::LLVM::LLVMType ity,
-			    M::ConversionPatternRewriter &rewriter,
-			    unsigned offset) {
-  auto c0attr = rewriter.getI64IntegerAttr(offset);
-  return rewriter.create<M::LLVM::ConstantOp>(loc, ity, c0attr);
-}
-  
-=======
 M::LLVM::BitcastOp genAllocaWithType(M::Location loc, M::LLVM::LLVMType toTy,
                                      M::LLVM::LLVMDialect *dialect,
                                      M::LLVM::LLVMType ity, unsigned size,
@@ -907,7 +884,6 @@
   return genGEP(loc, ty, rewriter, base, c);
 }
 
->>>>>>> 7a763a80
 /// create a generic box on a memory reference
 struct EmboxOpConversion : public FIROpConversion<EmboxOp> {
   using FIROpConversion::FIROpConversion;
@@ -918,44 +894,6 @@
     auto embox = M::cast<EmboxOp>(op);
     auto loc = embox.getLoc();
     auto dialect = getDialect();
-<<<<<<< HEAD
-    auto ty = lowering.unwrap(operands[0]->getType());
-    auto ity = lowering.indexType();
-    auto c24attr = rewriter.getI64IntegerAttr(24);
-    M::Value *size = rewriter.create<M::LLVM::ConstantOp>(loc, ity, c24attr);
-    unsigned align = 8;
-    auto alloca = genAllocaWithType(loc, ty, size, dialect, align, rewriter);
-    auto c0 = genConstantOffset(loc, ity, rewriter, 0);
-    L::SmallVector<M::Value*,2> c0v{c0,c0};
-    auto f0p = rewriter.create<M::LLVM::GEPOp>(loc, ty, alloca, c0v);
-    rewriter.create<M::LLVM::StoreOp>(loc, operands[0], f0p);
-    auto c1 = genConstantOffset(loc, ity, rewriter, 1);
-    L::SmallVector<M::Value*,2> c1v{c0,c1};
-    auto f1p = rewriter.create<M::LLVM::GEPOp>(loc, ty, alloca, c1v);
-    rewriter.create<M::LLVM::StoreOp>(loc, c0, f1p);
-    auto c2 = genConstantOffset(loc, ity, rewriter, 2);
-    L::SmallVector<M::Value*,2> c2v{c0,c2};
-    auto f2p = rewriter.create<M::LLVM::GEPOp>(loc, ty, alloca, c2v);
-    rewriter.create<M::LLVM::StoreOp>(loc, c0, f2p);
-    auto c3 = genConstantOffset(loc, ity, rewriter, 3);
-    L::SmallVector<M::Value*,2> c3v{c0,c3};
-    auto f3p = rewriter.create<M::LLVM::GEPOp>(loc, ty, alloca, c3v);
-    rewriter.create<M::LLVM::StoreOp>(loc, c0, f3p);
-    auto c4 = genConstantOffset(loc, ity, rewriter, 4);
-    L::SmallVector<M::Value*,2> c4v{c0,c4};
-    auto f4p = rewriter.create<M::LLVM::GEPOp>(loc, ty, alloca, c4v);
-    rewriter.create<M::LLVM::StoreOp>(loc, c0, f4p);
-    auto c5 = genConstantOffset(loc, ity, rewriter, 5);
-    L::SmallVector<M::Value*,2> c5v{c0,c5};
-    auto f5p = rewriter.create<M::LLVM::GEPOp>(loc, ty, alloca, c5v);
-    rewriter.create<M::LLVM::StoreOp>(loc, c0, f5p);
-    auto c6 = genConstantOffset(loc, ity, rewriter, 6);
-    L::SmallVector<M::Value*,2> c6v{c0,c6};
-    auto f6p = rewriter.create<M::LLVM::GEPOp>(loc, ty, alloca, c6v);
-    rewriter.create<M::LLVM::StoreOp>(loc, c0, f6p);
-
-    // FIXME: copy the dims info, etc.
-=======
     auto ty = lowering.unwrap(lowering.convertType(embox.getType()));
     auto ity = lowering.indexType();
     unsigned align = 8;
@@ -982,7 +920,6 @@
     // FIXME: copy the dims info, etc.
 
     rewriter.replaceOp(embox, alloca.getResult());
->>>>>>> 7a763a80
     return matchSuccess();
   }
 };
