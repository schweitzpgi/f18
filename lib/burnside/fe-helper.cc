--- conflicted
+++ resolved
@@ -47,11 +47,7 @@
 
 #undef TODO
 #define TODO() \
-<<<<<<< HEAD
-  assert(false); \
-=======
   assert(false && "not yet implemented"); \
->>>>>>> 7a763a80
   return {}
 
 // one argument template, must be specialized
